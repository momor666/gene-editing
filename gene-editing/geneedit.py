--- conflicted
+++ resolved
@@ -629,6 +629,7 @@
         print '\t[truncation_mating]: %s animals in original bull list' % len(bulls)
         print '\t[truncation_mating]: %s animals in new bull list' % len(new_bulls)
 
+
     for nc in new_cows:
         if nc[6] == 'A':
             cows.append(nc)
@@ -672,12 +673,7 @@
 # is used as the starting ID for the next generation of calves.
 
 
-<<<<<<< HEAD
 def get_next_id(cows, bulls, dead_cows, dead_bulls, *kw):
-=======
-def get_next_id(cows, bulls, dead_cows, dead_bulls):
-
->>>>>>> 6436292e
     """Returns the largest animal ID in the population + 1.
 
     :param cows: A list of live cow records.
@@ -2943,16 +2939,12 @@
                     cows, bulls, dead_cows, dead_bulls
                     )
 
-<<<<<<< HEAD
                 if debug:
                     print 'Next available animal ID after randomnucleus herd mating in gen %s:\t\t%s' % \
                           (generation, get_next_id(cows, bulls, dead_cows, dead_bulls, nucleus_cows, nucleus_bulls,
                                                    nucleus_dead_cows, nucleus_dead_bulls))
 
-        # Only the top "pct" of bulls, based on TBV, are mater randomly to the cow
-=======
         # Only the top "pct" of bulls, based on TBV, are mated randomly to the cow
->>>>>>> 6436292e
         # population with no limit on the number of matings allowed. This is a simple
         # example of truncation selection.
         elif scenario == 'truncation':
@@ -3228,91 +3220,10 @@
                                                                   dehorning_loss=dehorning_loss,
                                                                   )
 
-            if debug:
-                print 'Next available animal ID after polled mating in gen %s:\t\t%s' % \
-                      ( generation, get_next_id(cows, bulls, dead_cows, dead_bulls, nucleus_cows, nucleus_bulls,
-                                                nucleus_dead_cows, nucleus_dead_bulls) )
-
-            if use_nucleus:
-                print '\n[run_scenario]: Mating nucleus cows to polled nucleus bulls using Pryce\'s method at %s' % \
-                      datetime.datetime.now().strftime("%Y-%m-%d %H:%M")
-                nucleus_cows, nucleus_bulls, nucleus_dead_cows, nucleus_dead_bulls = pryce_mating(cows=nucleus_cows,
-                                                                                                  bulls=nucleus_bulls,
-                                                                                                  dead_cows=nucleus_dead_cows,
-                                                                                                  dead_bulls=nucleus_dead_bulls,
-                                                                                                  generation=generation,
-                                                                                                  generations=gens,
-                                                                                                  filetag=nucleus_filetag,
-                                                                                                  recessives=nucleus_recessives,
-                                                                                                  max_matings=nucleus_max_matings,
-                                                                                                  base_herds=nucleus_base_herds,
-                                                                                                  debug=debug,
-                                                                                                  penalty=False,
-                                                                                                  service_bulls=nucleus_service_bulls,
-                                                                                                  edit_prop=edit_prop,
-                                                                                                  edit_type=edit_type,
-                                                                                                  edit_trials=edit_trials,
-                                                                                                  embryo_trials=embryo_trials,
-                                                                                                  flambda=flambda,
-                                                                                                  bull_criterion=bull_criterion,
-                                                                                                  bull_deficit=bull_deficit,
-                                                                                                  carrier_penalty=carrier_penalty,
-                                                                                                  bull_copies=bull_copies,
-                                                                                                  bull_unique=bull_unique,
-                                                                                                  calf_loss=calf_loss,
-                                                                                                  dehorning_loss=dehorning_loss,
-                                                                                                  cows,
-                                                                                                  bulls,
-                                                                                                  dead_cows,
-                                                                                                  dead_bulls
-                                                                                                  )
-
-                if debug:
-                    print 'Next available animal ID after nucleus polled mating in gen %s:\t\t%s' % \
-                          (generation, get_next_id(cows, bulls, dead_cows, dead_bulls, nucleus_cows, nucleus_bulls,
-                                                   nucleus_dead_cows, nucleus_dead_bulls))
-
         # Mate cows to polled bulls whenever they're available.
         elif scenario == 'polled_r':
-            print '\n[run_scenario]: Mating cows to polled bulls using Pryce\'s method at %s' % \
+            print '\n[run_scenario]: Mating cows to polled bulls using Pryce\'s method and accounting for recessives at %s' % \
                   datetime.datetime.now().strftime("%Y-%m-%d %H:%M")
-<<<<<<< HEAD
-            cows, bulls, dead_cows, dead_bulls = pryce_mating(cows=cows,
-                                                              bulls=bulls,
-                                                              dead_cows=dead_cows,
-                                                              dead_bulls=dead_bulls,
-                                                              generation=generation,
-                                                              generations=gens,
-                                                              filetag=filetag,
-                                                              recessives=recessives,
-                                                              max_matings=max_matings,
-                                                              base_herds=base_herds,
-                                                              debug=debug,
-                                                              penalty=True,
-                                                              service_bulls=service_bulls,
-                                                              edit_prop=edit_prop,
-                                                              edit_type=edit_type,
-                                                              edit_trials=edit_trials,
-                                                              embryo_trials=embryo_trials,
-                                                              flambda=flambda,
-                                                              bull_criterion=bull_criterion,
-                                                              bull_deficit=bull_deficit,
-                                                              carrier_penalty=carrier_penalty,
-                                                              bull_copies=bull_copies,
-                                                              bull_unique=bull_unique,
-                                                              calf_loss=calf_loss,
-                                                              dehorning_loss=dehorning_loss,
-                                                              nucleus_cows,
-                                                              nucleus_bulls,
-                                                              nucleus_dead_cows,
-                                                              nucleus_dead_bulls
-                                                              )
-
-            if debug:
-                print 'Next available animal ID after polled + R mating in gen %s:\t\t%s' % \
-                      ( generation, get_next_id(cows, bulls, dead_cows, dead_bulls, nucleus_cows, nucleus_bulls,
-                                                nucleus_dead_cows, nucleus_dead_bulls) )
-=======
             cows, bulls, dead_cows, dead_bulls = pryce_mating(
                 cows=nucleus_cows,
                 bulls=bulls,
@@ -3341,49 +3252,10 @@
                 calf_loss=calf_loss,
                 dehorning_loss=dehorning_loss,
             )
->>>>>>> 6436292e
 
             if use_nucleus:
                 print '\n[run_scenario]: Mating nucleus cows to polled nucleus bulls using Pryce\'s method and accounting for recessives at %s' % \
                       datetime.datetime.now().strftime("%Y-%m-%d %H:%M")
-<<<<<<< HEAD
-                nucleus_cows, nucleus_bulls, nucleus_dead_cows, nucleus_dead_bulls = pryce_mating(cows=nucleus_cows,
-                                                                                                  bulls=nucleus_bulls,
-                                                                                                  dead_cows=nucleus_dead_cows,
-                                                                                                  dead_bulls=nucleus_dead_bulls,
-                                                                                                  generation=generation,
-                                                                                                  generations=generations,
-                                                                                                  filetag=nucleus_filetag,
-                                                                                                  recessives=nucleus_recessives,
-                                                                                                  max_matings=nucleus_max_matings,
-                                                                                                  base_herds=nucleus_base_herds,
-                                                                                                  debug=debug,
-                                                                                                  penalty=True,
-                                                                                                  service_bulls=nucleus_service_bulls,
-                                                                                                  edit_prop=edit_prop,
-                                                                                                  edit_type=edit_type,
-                                                                                                  edit_trials=edit_trials,
-                                                                                                  embryo_trials=embryo_trials,
-                                                                                                  embryo_inbreeding=embryo_inbreeding,
-                                                                                                  flambda=flambda,
-                                                                                                  bull_criterion=bull_criterion,
-                                                                                                  bull_deficit=bull_deficit,
-                                                                                                  carrier_penalty=carrier_penalty,
-                                                                                                  bull_copies=bull_copies,
-                                                                                                  bull_unique=bull_unique,
-                                                                                                  calf_loss=calf_loss,
-                                                                                                  dehorning_loss=dehorning_loss,
-                                                                                                  cows,
-                                                                                                  bulls,
-                                                                                                  dead_cows,
-                                                                                                  dead_bulls
-                                                                                                  )
-
-                if debug:
-                    print 'Next available animal ID after nucleus polled + R mating in gen %s:\t\t%s' % \
-                          (generation, get_next_id(cows, bulls, dead_cows, dead_bulls, nucleus_cows, nucleus_bulls,
-                                                   nucleus_dead_cows, nucleus_dead_bulls))
-=======
                 nucleus_cows, nucleus_bulls, nucleus_dead_cows, nucleus_dead_bulls = pryce_mating(
                     cows=nucleus_cows,
                     bulls=nucleus_bulls,
@@ -3412,7 +3284,6 @@
                     calf_loss=calf_loss,
                     dehorning_loss=dehorning_loss,
                     )
->>>>>>> 6436292e
 
         # The default scenario is random mating.
         else:
