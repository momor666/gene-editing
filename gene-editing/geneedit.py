# The objective of this simulation is to consider several scenarios for the management of multiple
# recessive alleles in a simulated population of dairy cattle. The basic idea is simple:
# + Each animal has parents, a sex code, a true breeding value for lifetime net merit, and a genotype
#   for the recessive alleles in the population;
# + Each recessive has a minor allele frequency in the base population and an economic value;
# + Matings will be based on parent averages, and at-risk matings will be penalized by the economic
#   value of each recessive.

# Force matplotlib to not use any X-windows backend.
import matplotlib
matplotlib.use('Agg')
import matplotlib.pyplot as plt
from matplotlib.pyplot import plot, hist
import cerberus
import collections
import copy
import datetime
import itertools
import math
import numpy as np
import numpy.ma as ma
import os
import pandas as pd
import random
from scipy.stats import bernoulli
import subprocess
import sys
import time
import types


###
# TODO
###
# + Add some way to force relationships among polled bulls to resemble those in the real world using
#   some of the information from Scheper et al. (2016; GSE 48:50,
#   https://gsejournal.biomedcentral.com/articles/10.1186/s12711-016-0228-7). Most notably, polled bulls
#   are about twice as inbred and twice as related as polled cows.
#
# + Convert animal records to dictionaries
#
# + MLM: I think the dehorning_loss needs to be restructured though. I think it's really
#   important that the dehorning is related to the recessives (either the animal's
#   genotype itself or based on the sire's genotype) because increasing polled frequency
#   should then result in less mortality which does not happen in the current model. Also
#   the dehorning_loss needs to be for both cows and bulls.
#
# + I'm still thinking on how to handle the nucleus/multiplier situation. I have some
#   code that changes animal records from lists ti dictionaries, which would make it a
#   lot easier to add properties to animals. I'm thinking about finally promoting that
#   code (it still needs some programming and testing) and making the nucleus/multiplier
#   status a property of animals, since they never change herds.  More work is needed on
#   that.
##


def create_base_population(cow_mean=0., genetic_sd=200., bull_diff=1.5, polled_diff=[1.0,1.3], base_bulls=500,
                           base_cows=2500, base_herds=100, force_carriers=True, force_best=True, recessives={},
                           check_tbv=False, rng_seed=None, base_polled='homo', polled_parms=[], debug=True):

    """Setup the simulation and create the base population.

    :param cow_mean: Average base population cow TBV.
    :type cow_mean: float
    :param genetic_sd: Additive genetic SD of the simulated trait.
    :type genetic_sd: float
    :param bull_diff: Differential between base cows and bulls, in genetic SD.
    :type bull_diff: float
    :parm polled_diff: Difference between Pp and pp bulls, and PP and pp bulls, in genetic SD.
    :type polled_diff: List of floats
    :param base_bulls: (optional)Number of bulls in the base population (founders)
    :type base_bulls: int
    :param base_cows: (optional) Number of cows in the base population (founders)
    :type base_cows: int
    :param base_herds: (optional) Number of herds in the population.
    :type base_herds: int
    :param force_carriers: (optional) Boolean. Force at least one carrier of each sex.
    :type force_carriers: bool
    :param force_best: (optional) Boolean. Force one carrier of each breed to have a TBV 4 SD above the mean.
    :type force_best: bool
    :param recessives: Dictionary of recessive alleles in the population.
    :type recessives: dictionary
    :param check_tbv: (optional) Boolean. Plot histograms of sire and dam TBV in the base population.
    :type check_tbv: bool
    :param rng_seed: (optional) Seed used for the random number generator.
    :type rng_seed: int
    :param base_polled: Genotype of polled animals in the base population ('homo'|'het'|'both')
    :type base_polled: string
    :param polled_parms: List. Proportion of polled bulls, proportion of PP, and proportion of Pp bulls.
    :type polled_parms: list of floats
    :param debug: (optional) Boolean. Activate debugging messages.
    :type debug: bool
    :return: Separate lists of cows, bulls, dead cows, dead bulls, and the histogram of TBV.
    :rtype: list
    """

    # Base population parameters
    generation = 0                  # The simulation starts at generation 0. It's as though we're all C programmers.

    # Recessives are required since that's the whole point of this.
    if len(recessives) == 0:
        print '[create_base_population]: The recessives dictionary passed to the setup() subroutine was empty! The program \
            cannot continue, and will halt.'
        sys.exit(1)

    # Seed the RNG
    if rng_seed:
        np.random.seed(rng_seed)
    else:
        np.random.seed()

    # The mean and standard deviation of the trait used to rank animals and make mating
    # decisions. The values here are for lifetime net merit in US dollars.
    #mu_cows = 0.
    mu_cows = cow_mean
    #sigma = 200.
    sigma = genetic_sd

    # Create the base population of cows and bulls.

    # Assume bulls average 1.5 SD better than the cows.
    #mu_bulls = mu_cows + (sigma * 1.5)
    mu_bulls = mu_cows + (sigma * bull_diff)

    # Make true breeding values
    base_cow_tbv = (sigma * np.random.randn(base_cows, 1)) + mu_cows
    base_bull_tbv = (sigma * np.random.randn(base_bulls, 1)) + mu_bulls

    # This dictionary will be used to store allele frequencies for each generation
    # of the simulation.
    freq_hist = {}
    freq_hist[0] = []
    for rk, rv in recessives.iteritems():
        freq_hist[0].append(rv['frequency'])
     
    # Make the recessives. This is a little tricky. We know the minor
    # allele frequency in the base population, but we're going to simulate
    # the base population genotypes. We'll then calculate the allele
    # frequency in the next generation, which means that we need a table to
    # store the values over time. This is based on formulas presented in:
    #
    #     Van Doormaal, B.J., and G.J. Kistemaker. 2008. Managing genetic
    #     recessives in Canadian Holsteins. Interbull Bull. 38:70-74.
    #
    # On 6/2/14 I changed this so that there can be non-lethal recessives
    # (e.g., polled) so that I can convince myself that the code is working
    # okay.

    # Initialize an array of zeros that will be filled with genotypes
    base_cow_gt = np.zeros((base_cows, len(recessives)))
    base_bull_gt = np.zeros((base_bulls, len(recessives)))
    for rk, rv in recessives.iteritems():
        # Get the location of the recessive in the dictionary
        r = recessives.keys().index(rk)
        # Get the MAF for the current recessive
        r_freq = rv['frequency']
        # The recessive is a lethal
        if rv['lethal'] == 1:
            # Compute the frequency of the AA and Aa genotypes
            denom = (1. - r_freq)**2 + (2 * r_freq * (1. - r_freq))
            f_dom = (1. - r_freq)**2 / denom
            f_het = (2 * r_freq * (1. - r_freq)) / denom
            print 'This recessive is ***LETHAL***'
            print 'Recessive %s (%s), generation %s:' % (r, rk, generation)
            print '\tp = %s' % (1. - r_freq)
            print '\tq = %s' % r_freq
            print '\tf(AA) = %s' % f_dom
            print '\tf(Aa) = %s' % f_het
            # Assign genotypes by drawing a random Bernoulli variate where the
            # parameter is the probability of an AA genotype. A value of 1 means
            # "AA", and a value of 0 means "Aa".
            for c in xrange(base_cows):
                base_cow_gt[c, r] = int(bernoulli.rvs(f_dom))
            for b in xrange(base_bulls):
                base_bull_gt[b, r] = int(bernoulli.rvs(f_dom))
            if force_carriers:
                # I want to force at least one carrier for each mutation so that the
                # vagaries of the RNG don't thwart me.
                base_cow_gt[r, r] = 0
                base_bull_gt[r, r] = 0
                print '\t[create_base_population]: Forcing carriers to bend Nature to my will...'
                print '\t[create_base_population]: \tCow %s is a carrier for recessive %s (%s)' % (r, rk, r)
                print '\t[create_base_population]: \tBull %s is a carrier for recessive %s (%s)' % (r, rk, r)
        # The recessive is NOT lethal
        else:
            # Compute the frequency of the AA and Aa genotypes
            f_dom = (1. - r_freq)**2
            f_het = (2 * r_freq * (1. - r_freq))
            f_rec = r_freq**2
            print 'This recessive is ***NOT LETHAL***'
            print 'Recessive %s (%s), generation %s:' % (r, rk, generation)
            print '\tp = %s' % (1. - r_freq)
            print '\tq = %s' % r_freq
            print '\tf(AA) = %s' % f_dom
            print '\tf(Aa) = %s' % f_het
            print '\tf(aa) = %s' % f_rec
            # Assign genotypes by drawing a random Bernoulli variate for each
            # parental allele. The parameter is the probability of an "A" allele.
            # A value of 1 assigned to the cow (bull) genotype means "AA", a
            # value of 0 means "Aa", and a value of -1 means "aa".
            for c in xrange(base_cows):
                # Get the cow's genotype -- since the parameter we're
                # using is the major allele frequency (p), a success (1) is
                # an "A" allele, and a failure is an "a" allele.
                s_allele = bernoulli.rvs(1. - r_freq)
                d_allele = bernoulli.rvs(1. - r_freq)
                if s_allele == 1 and d_allele == 1:
                    base_cow_gt[c, r] = 1
                elif s_allele == 0 and d_allele == 0:
                    base_cow_gt[c, r] = -1
                else:
                    base_cow_gt[c, r] = 0
                # If the user has requested specific horned genotypes assign them
                if rk == 'Horned' and base_polled == 'homo':
                    if base_cow_gt[c, r] == 0:
                        base_cow_gt[c, r] = 1
                elif rk == 'Horned' and base_polled == 'het':
                    if base_cow_gt[c, r] == 1:
                        base_cow_gt[c, r] = 0
                elif rk == 'Horned' and base_polled == 'both':
                    # Don't change heterozygotes to homozygotes, or vice versa
                    pass
                else:
                    pass
            for b in xrange(base_bulls):
                # Get the bull's genotype -- since the parameter we're
                # using is the major allele frequency (p), a success (1) is
                # an "A" allele, and a failure is an "a" allele.
                s_allele = bernoulli.rvs(1. - r_freq)
                d_allele = bernoulli.rvs(1. - r_freq)
                if s_allele == 1 and d_allele == 1:
                    base_bull_gt[b, r] = 1
                elif s_allele == 0 and d_allele == 0:
                    base_bull_gt[b, r] = -1
                else:
                    base_bull_gt[b, r] = 0
                # If the user has requested specific horned genotypes assign them
                if rk == 'Horned' and base_polled == 'homo':
                    if base_bull_gt[b, r] == 0:
                        base_bull_gt[b, r] = 1
                elif rk == 'Horned' and base_polled == 'het':
                    if base_bull_gt[b, r] == 1:
                        base_bull_gt[b, r] = 0
                elif rk == 'Horned' and base_polled == 'both':
                    # Don't change heterozygotes to homozygotes, or vice versa
                    pass
                else:
                    pass

            # You may want to force at least one carrier for each mutation so that the
            # vagaries of the RNG don't thwart you. If you don't do this, then your
            # base population may not have any minor alleles for a rare recessive.
            if force_carriers:
                if rk == 'Horned' and base_polled == 'homo':
                    base_cow_gt[r, r] = 1
                    base_bull_gt[r, r] = 1
                elif rk == 'Horned' and base_polled == 'homo':
                    base_cow_gt[r, r] = 0
                    base_bull_gt[r, r] = 0
                elif rk == 'Horned' and base_polled == 'both':
                    if random.uniform(0,1) <0.66:
                        base_cow_gt[r, r] = 0
                    else:
                        base_cow_gt[r, r] = 1
                    if random.uniform(0,1) <0.66:
                        base_bull_gt[r, r] = 0
                    else:
                        base_bull_gt[r, r] = 1
                else:
                    pass
                print '\t[create_base_population]: Forcing there to be a carrier for each recessive, i.e., bending Nature to my will.'
                print '\t[create_base_population]: \tCow %s is a carrier for recessive %s (%s)' % (r, r, rk)
                print '\t[create_base_population]: \tBull %s is a carrier for recessive %s (%s)' % (r, r, rk)

    # Storage
    cows = []                       # List of live cows in the population
    bulls = []                      # List of live bulls in the population
    dead_cows = []                  # List of dead cows in the population (history)
    dead_bulls = []                 # List of dead bulls in the population (history)
    id_list = []

    # Some polled bulls were created by chance in the "make bulls" loop above. We can increase the frequency
    # of polled bulls to match a model population, such as the polled bulls available in 2013 as in Spurlock's
    # paper. This means that, technically, the frequency of polled bulls will be what's in polled_parms plus
    # 1-P(Horned).
    if polled_parms != [] and polled_parms[0] > 0.:
        for b in xrange(base_bulls):
            # Should this bull be polled?
            if bernoulli.rvs(polled_parms[0]):
                # Should this bull be PP?
                if bernoulli.rvs(polled_parms[1]):
                    base_bull_gt[b, r] = 1
                # If not, then it's Pp.
                else:
                    base_bull_gt[b, r] = 0
    # Don't match a population and proceed.
    else:
        pass


    # Assume that polled bulls average ~1 SD lower genetic merit than horned bulls, based on average
    # PTA for NM$ of $590 versus $761 (difference of $171) from Spurlock et al., 2014,
    # http://dx.doi.org/10.3168/jds.2013-7746.
    if 'Horned' in recessives.keys():
        horned = True
        horned_loc = recessives.keys().index('Horned')
    else:
        horned = False
        horned_loc = -1

    # Add animals to the base cow list.
    if debug:
        print '\t[create_base_population]: Adding animals to the base cow list at %s' % datetime.datetime.now().strftime("%Y-%m-%d %H:%M")
    for i in xrange(base_cows):
        # The list contents are:
        # animal ID, sire ID, dam ID, generation, sex, herd, alive/dead, reason dead, when dead, TBV,
        # # coefficient of inbreeding, editing status, and genotype
        # "generation" is the generation in which the base population animal was born, not its actual
        # age.
        c = i + 1
        if c in id_list:
            if debug:
                print '\t[create_base_population]: Error! A cow with ID %s already exists in the ID list!' % c
        c_list = [c, 0, 0, (-1*random.randint(0, 4)), 'F', random.randint(0, base_herds-1), 'A',
                  '', -1, base_cow_tbv.item(i), 0.0, [], [], 0, []]
        for rk in recessives.keys():
            c_list[-1].append(int(base_cow_gt.item(i, recessives.keys().index(rk))))
            c_list[11].append(0) # Edit status
            c_list[12].append(0) # Edit count
        cows.append(c_list)
        id_list.append(c)

    # Add animals to the bull list.
    if debug:
        print '\t[create_base_population]: Adding animals to the base bull list at %s' % datetime.datetime.now().strftime("%Y-%m-%d %H:%M")
    for i in xrange(base_bulls):
        b = i + 1 + base_cows
        if b in id_list:
            if debug:
                print '\t[create_base_population]: Error! A bull with ID %s already exists in the ID list!' % b
        if horned and base_bull_gt[i][horned_loc] == 0:                     # 0 = Pp
            bull_tbv = base_bull_tbv.item(i) - (sigma * polled_diff[1])
        elif horned and base_bull_gt[i][horned_loc] == 1:                   # 1 = PP
            bull_tbv = base_bull_tbv.item(i) - (sigma * polled_diff[0])
        else:
            bull_tbv = base_bull_tbv.item(i)
        b_list = [b, 0, 0, (-1 * random.randint(0, 9)), 'M', random.randint(0, base_herds - 1), 'A', '',
                  -1, bull_tbv, 0.0, [], [], 0, []]
        for rk in recessives.keys():
            b_list[-1].append(int(base_bull_gt.item(i, recessives.keys().index(rk))))
            b_list[11].append(0)  # Edit status
            b_list[12].append(0)  # Edit count
        bulls.append(b_list)
        id_list.append(b)

    ### This worked fine in an IPython notebook, needs check here.
    if check_tbv:
        # Check the distribution of bull and cow TBV
        #min_data = np.r_[base_cow_tbv, base_bull_tbv].min()
        #max_data = np.r_[base_cow_tbv, base_bull_tbv].max()
        #print min_data, max_data
        hist(base_cow_tbv, normed=True, color="#6495ED", alpha=.5)
        hist(base_bull_tbv, normed=True, color="#F08080", alpha=.5)

    return cows, bulls, dead_cows, dead_bulls, freq_hist


# Okay, now we've got at least a rough draft of the setup. Now we need to get code in place
# to simulate generation 1, which can then be generalized to *n* generations. In order to do
# this, we actually need to make a bunch of decisions. Here's an outline of what needs to happen
# each generation:
# 
# * The generation counter needs to be incremented
# * We need to mate cows and create their offspring, including genotypes
# * "Old" cows need to be culled so that the population size is maintained
# * Minor allele frequencies in the recessives lists need to be updated


def random_mating(cows, bulls, dead_cows, dead_bulls, generation, generations, recessives,
                  max_matings=50, edit_prop=[0.0, 0.0], edit_type='C', edit_trials=1,
                  embryo_trials=1, edit_sex='M', calf_loss=0.0, dehorning_loss=0.0,
                  debug=False):

    """Use random mating to advance the simulation by one generation.

    :param cows: A list of live cow records.
    :type cows: list
    :param bulls: A list of live bull records.
    :type bulls: list
    :param dead_cows: A list of dead cow records.
    :type dead_cows: list
    :param dead_bulls: A list of dead bull records.
    :type dead_bulls: list
    :param generation: The current generation in the simulation.
    :type generation: int
    :param generations: The total number of generations in the simulation.
    :type generations: int
    :param recessives: A dictionary of recessives in the population.
    :type recessives: dictionary
    :param max_matings: The maximum number of matings permitted for each bull.
    :type max_matings: int
    :param edit_prop: The proportion of animals to edit based on TBV (e.g., 0.01 = 1 %).
    :type edit_prop: list
    :param edit_type: Tool used to edit genes: 'Z' = ZFN, 'T' = TALEN, 'C' = CRISPR, 'P' = no errors.
    :type edit_type: char
    :param edit_trials: The number of attempts to edit an embryo successfully (-1 = repeat until success).
    :type edit_trials: int
    :param embryo_trials: The number of attempts to transfer an edited embryo successfully (-1 = repeat until success).
    :type embryo_trials: int
    :param edit_sex: The sex of animals to be edited (M = males, F = females).
    :type edit_sex: char
    :param calf_loss: Proportion of calves that die before they reach 1 year of age.
    :type calf_loss: float
    :param debug: Boolean. Activate/deactivate debugging messages.
    :type debug: bool
    :return: Separate lists of cows, bulls, dead cows, and dead bulls.
    :rtype: list
    """

    if max_matings <= 0:
        print "[random_mating]: max_matings cannot be <= 0! Setting to 50."
        max_matings = 50
    if max_matings * len(bulls) < len(cows):
        print "[random_mating]: You don't have enough matings to breed all cows1"


    # Make a list of bulls so that we can track the number of matings for each
    matings = {}
    new_cows = []
    new_bulls = []
    for b in bulls:
        matings[b[0]] = 0

    # Get the ID for the next calf
    next_id = len(cows) + len(bulls) + len(dead_cows) + len(dead_bulls) + 1
    # Now we need to randomly assign mates. We do this as follows:
    #     1. Loop over cow list
    if debug:
        print '%s bulls in list for mating' % len(bulls)
        print '%s cows in list for mating' % len(cows)
    for c in cows:
        # Is the cow alive?
        if c[6] == 'A':
            cow_id = c[0]
            mated = False
            if debug:
                print 'Mating cow %s' % cow_id
            while not mated:
    #     2. For each cow, pick a bull at random
                bull_to_use = random.randint(0, len(bulls)-1)
                bull_id = bulls[bull_to_use][0]
                if debug:
                    print 'Using bull %s (ID %s)' % (bull_to_use, bull_id)
    #     3. If the bull is alive and has matings left then use him            
                if bulls[bull_to_use][6] == 'A' and matings[bull_id] < max_matings:
                    if debug:
                        print 'bull %s (ID %s) is alive and has available matings' % (bull_to_use, bull_id)
                    # Create the resulting calf
                    calf = create_new_calf(bulls[bull_to_use], c, recessives, next_id, generation, calf_loss,
                                           dehorning_loss, debug=debug)
                    if debug:
                        print calf
                    if calf[4] == 'F':
                        new_cows.append(calf)
                    else:
                        new_bulls.append(calf)
    #         Done!
                    next_id += 1
                    mated = True
                else:
                    if debug:
                        print 'bull %s (ID %s) is not alive or does not have available matings' % (bull_to_use, bull_id)

    for nc in new_cows:
        if nc[6] == 'A':
            cows.append(nc)
        else:
            dead_cows.append(nc)
    for nb in new_bulls:
        if nb[6] == 'A':
            bulls.append(nb)
        else:
            dead_bulls.append(nb)

    # If gene editing is going to happen, it happens here
    do_edits = [rv['edit'] for rv in recessives.values()]
    if '1' in do_edits:
        if edit_prop[0] > 0.0:
            cows, bulls, dead_cows, dead_bulls = edit_genes(cows, bulls, dead_cows, dead_bulls,
                                                            recessives, generation, edit_prop[0],
                                                            edit_type, edit_trials, embryo_trials,
                                                            edit_sex='M', debug=debug)
        if edit_prop[1] > 0.0:
            cows, bulls, dead_cows, dead_bulls = edit_genes(cows, bulls, dead_cows, dead_bulls,
                                                            recessives, generation, edit_prop[1],
                                                            edit_type, edit_trials, embryo_trials,
                                                            edit_sex='F', debug=debug)
    # End of gene editing section

    # Make sure we have current coefficients of inbreeding -- we'll need them for matings in the next generation.
    filetag = 'random'
    cows, bulls, dead_cows, dead_bulls, matings, bull_portfolio, cow_portfolio, inbr = compute_inbreeding(cows, bulls, dead_cows,
                                                                                           dead_bulls, generation,
                                                                                           generations, filetag, debug)

    return cows, bulls, dead_cows, dead_bulls


# Okay, now we've got at least a rough draft of the setup. Now we need to get
# code in place to simulate generation 1, which can then be generalized to *n*
# generations. In order to do this, we actually need to make a bunch of
# decisions. Here's an outline of what needs to happen each generation:
# 
# * The generation counter needs to be incremented
# * We need to make a list of the top "pct" bulls, and there is no limit
#   to the number of matings for each bull, so we will mate randomly from
#   within the top group.
# * We need to mate cows and create their offspring, including genotypes
# * "Old" cows need to be culled so that the population size is maintained
# * Minor allele frequencies in the recessives lists need to be updated


def truncation_mating(cows, bulls, dead_cows, dead_bulls, generation, generations,
                  recessives, pct=0.10, edit_prop=[0.0,0.0], edit_type='C',
                  edit_trials=1, embryo_trials=1, edit_sex='M', calf_loss=0.0,
                  dehorning_loss=0.0, debug=False):

    """Use truncation selection to advance the simulation by one generation.

    :param cows: A list of live cow records.
    :type cows: list
    :param bulls: A list of live bull records.
    :type bulls: list
    :param dead_cows: A list of dead cow records.
    :type dead_cows: list
    :param dead_bulls: A list of dead bull records.
    :type dead_bulls: list
    :param generation: The current generation in the simulation.
    :type generation: int
    :param generations: The total number of generations in the simulation.
    :type generations: int
    :param recessives: A dictionary of recessives in the population.
    :type recessives: dictionary
    :param pct: The proportion of bulls to retain for mating.
    :type pct: float
    :param edit_prop: The proportion of animals to edit based on TBV (e.g., 0.01 = 1 %).
    :type edit_prop: list
    :param edit_type: Tool used to edit genes: 'Z' = ZFN, 'T' = TALEN, 'C' = CRISPR, 'P' = no errors.
    :type edit_type: char
    :param edit_trials: The number of attempts to edit an embryo successfully (-1 = repeat until success).
    :type edit_trials: int
    :param embryo_trials: The number of attempts to transfer an edited embryo successfully (-1 = repeat until success).
    :type embryo_trials: int
    :param edit_sex: The sex of animals to be edited (M = males, F = females).
    :type edit_sex: char
    :param calf_loss: Proportion of calves that die before they reach 1 year of age.
    :type calf_loss: float
    :param dehorning_loss: The proportion of cows that die during dehorning.
    :type dehorning_loss: float
    :param debug: Boolean. Activate/deactivate debugging messages.
    :type debug: bool
    :return: Separate lists of cows, bulls, dead cows, and dead bulls.
    :rtype: list
    """

    if debug:
        print '[truncation_mating]: PARMS:\n\tgeneration: %s\n\trecessives; %s\n\tpct: %s\n\tdebug: %s' % \
            (generation, recessives, pct, debug)
    # Never trust users, they are lying liars
    if pct < 0.0 or pct > 1.0:
        print '[truncation_mating]: %s is outside of the range 0.0 <= pct <= 1.0, changing to 0.10' % pct
        pct = 0.10

    # Sort bulls on TBV in ascending order
    bulls.sort(key=lambda x: x[9])
    # How many do we keep?
    b2k = int(pct*len(bulls))
    if debug:
        print '[truncation_mating]: Using %s bulls for mating' % b2k
    # Set-up data structures
    new_cows = []
    new_bulls = []
    next_id = len(cows) + len(bulls) + len(dead_cows) + len(dead_bulls) + 1
    # Now we need to randomly assign mates. We do this as follows:
    #     1. Loop over cow list
    if debug: 
        print '\t[truncation_mating]: %s bulls in list for mating' % len(bulls)
        print '\t[truncation_mating]: %s cows in list for mating' % len(cows)
    for c in cows:
        # Is the cow alive?
        if c[6] == 'A':
            cow_id = c[0]
            mated = False
            if debug:
                print '\t[truncation_mating]: Mating cow %s' % cow_id
            while not mated:
    #     2. For each cow, pick a bull at random
                # Note the offset index to account for the fact that we're picking only
                # from the top pct of the bulls.
                bull_to_use = random.randint(len(bulls)-b2k, len(bulls)-1)
                bull_id = bulls[bull_to_use][0]
                #if debug: print 'Using bull %s (ID %s)' % ( bull_to_use, bull_id )
    #     3. If the bull is alive then use him            
                if bulls[bull_to_use][6] == 'A':
                    if debug:
                        print 'bull %s (ID %s) is alive' % (bull_to_use, bull_id)
                    # Create the resulting calf
                    calf = create_new_calf(bulls[bull_to_use], c, recessives, next_id, generation, calf_loss,
                                           dehorning_loss, debug=debug)
                    if debug:
                        print calf
                    if calf[4] == 'F':
                        new_cows.append(calf)
                    else:
                        new_bulls.append(calf)
    #   Done!
                    next_id += 1
                    mated = True
                else:
                    if debug:
                        print '[truncation_mating]: bull %s (ID %s) is not alive' % (bull_to_use, bull_id)
    if debug:
        print '\t[truncation_mating]: %s animals in original cow list' % len(cows)
        print '\t[truncation_mating]: %s animals in new cow list' % len(new_cows)
        print '\t[truncation_mating]: %s animals in original bull list' % len(bulls)
        print '\t[truncation_mating]: %s animals in new bull list' % len(new_bulls)


    for nc in new_cows:
        if nc[6] == 'A':
            cows.append(nc)
        else:
            dead_cows.append(nc)
    for nb in new_bulls:
        if nb[6] == 'A':
            bulls.append(nb)
        else:
            dead_bulls.append(nb)

    # If gene editing is going to happen, it happens here
    do_edits = [rv['edit'] for rv in recessives.values()]
    if '1' in do_edits:
        if edit_prop[0] > 0.0:
            cows, bulls, dead_cows, dead_bulls = edit_genes(cows, bulls, dead_cows, dead_bulls,
                                                            recessives, generation, edit_prop[0],
                                                            edit_type, edit_trials, embryo_trials,
                                                            edit_sex='M', debug=debug)
        if edit_prop[1] > 0.0:
            cows, bulls, dead_cows, dead_bulls = edit_genes(cows, bulls, dead_cows, dead_bulls,
                                                            recessives, generation, edit_prop[1],
                                                            edit_type, edit_trials, embryo_trials,
                                                            edit_sex='F', debug=debug)
    # End of gene editing section

    if debug:
        print '\t[truncation_mating]: %s animals in final cow list' % len(cows)
        print '\t[truncation_mating]: %s animals in final bull list' % len(bulls)

    # Make sure we have current coefficients of inbreeding -- we'll need them for matings in the next generation.
    filetag = 'truncation'
    cows, bulls, dead_cows, dead_bulls, matings, bull_portfolio, cow_portfolio, inbr = compute_inbreeding(cows, bulls, dead_cows,
                                                                                           dead_bulls, generation,
                                                                                           generations, filetag, debug)

    return cows, bulls, dead_cows, dead_bulls


# This function returns the largest animal ID in the population + 1, which
# is used as the starting ID for the next generation of calves.


def get_next_id(cows, bulls, dead_cows, dead_bulls):
    """Returns the largest animal ID in the population + 1.

    :param cows: A list of live cow records.
    :type cows: list
    :param bulls: A list of live bull records.
    :type bulls: list
    :param dead_cows: A list of dead cow records.
    :type dead_cows: list
    :param dead_bulls: A list of dead bull records.
    :type dead_bulls: list
    :return: The starting ID for the next generation of calves.
    :rtype: int
    """
    id_list = []
    for c in cows:
        id_list.append(int(c[0]))
    for dc in dead_cows:
        id_list.append(int(dc[0]))
    for b in bulls:
        id_list.append(int(b[0]))
    for db in dead_bulls:
        id_list.append(int(db[0]))
    id_list.sort()
    #print id_list[-10:]
    next_id = id_list[-1] + 1
    return next_id


def compute_inbreeding(cows, bulls, dead_cows, dead_bulls, generation, generations, filetag='',
                       penalty=False, proxy_matings=False, bull_criterion='random', bull_deficit='use_horned',
                       bull_copies=4, bull_unique=False, base_herds=100, service_bulls=50, debug=False):
    """Compute coefficients of inbreeding for each animal in the pedigree.

    :param cows: A list of live cow records.
    :type cows: list
    :param bulls: A list of live bull records.
    :type bulls: list
    :param dead_cows: A list of dead cow records.
    :type dead_cows: list
    :param dead_bulls: A list of dead bull records.
    :type dead_bulls: list
    :param generation: The current generation in the simulation.
    :type generation: int
    :param generations: The total number of generations in the simulation.
    :type generations: int
    :param filetag: Prefix used for filenames to tell scenarios apart.
    :type filetag: string
    :param penalty: Boolean. Adjust PA for recessives, or adjust only for inbreeding
    :type penalty: bool
    :param proxy_matings: Form "dummy" calves to get inbreeding of matings of all cows to all bulls..
    :type proxy_matings: bool
    :param bull_criterion: Criterion used to select the group of bulls for mating.
    :type bull_criterion: string
    :param bull_deficit: Manner of handling too few bulls for matings: 'use_horned' or 'no_limit'.
    :type bull_deficit: string
    :param bull_copies: Genotype of polled bulls selected for mating (0|1|2|4|5|6)
    :type bull_copies: integer
    :param bull_unique: Each bull portfolio should be unique.
    :type bull_unique: boolean
    :param base_herds: Number of herds in the population.
    :type base_herds: int
    :param service_bulls: Number of herd bulls to use in each herd each generation.
    :type service_bulls: int
    :param debug: Boolean. Activate/deactivate debugging messages.
    :type debug: bool
    :return: Separate lists of cows, bulls, dead cows, and dead bulls with updated inbreeding.
    :rtype: list
    """

    if debug:
            print '\t\t[compute_inbreeding]: generation     : %s' % generation
            print '\t\t[compute_inbreeding]: generations    : %s' % generations
            print '\t\t[compute_inbreeding]: filetag        : %s' % filetag
            print '\t\t[compute_inbreeding]: penalty        : %s' % penalty
            print '\t\t[compute_inbreeding]: proxy_matings  : %s' % proxy_matings
            print '\t\t[compute_inbreeding]: bull_criterion : %s' % bull_criterion
            print '\t\t[compute_inbreeding]: bull_deficit   : %s' % bull_deficit
            print '\t\t[compute_inbreeding]: bull_unique    : %s' % bull_unique
            print '\t\t[compute_inbreeding]: debug          : %s' % debug

    # Now, we're going to need to construct a pedigree that includes matings of all cows in
    # each herd to the bulls randomly assigned to that herd. Bulls are randomly assigned to
    # herds to reflect different sire selection policies. It is faster to calculate the
    # inbreeding of the potential offspring than it is to calculate relationships among parents
    # because the latter requires that we store relationships among all parents.
    #
    # I'm going to try and allocate a fixed-length NumPy array large enough to store the entire
    # pedigree to avoid memory fragmentation/swapping when working with large Python lists. If that
    # can't be done, I'll fall back to a list. This does mean that the code has to accommodate both
    # cases, so it's a little verbose.
    #next_id = get_next_id(cows, bulls, dead_cows, dead_bulls)
    #if debug:
    #    print '\t[compute_inbreeding]: next_id = %s in generation %s' % (next_id, generation)
    pedigree_size = len(cows) + len(dead_cows) + len(bulls) + len(dead_bulls)
    # If we're doing proxy matings then we need a few more variables.
    if proxy_matings:
        # Note that I'm including a fudge factor by multiplying the bulls by 2 so that we get an
        # array longer than we need.
        pedigree_size += (2 * len(cows) * service_bulls)  # Leave room for new calves
        matings = {}
        bull_portfolio = {}
        cow_portfolio = {}
    # Can we allocate enough memory for this pedigree, or do we need to get
    # Gene Kranz on the horn?
    try:
        pedigree = np.zeros((pedigree_size,), dtype=('a20, a20, a20, i4'))
        print '\t[compute_inbreeding]: Allocated a NumPy array of size %s to store pedigree at %s' % \
              (pedigree_size, datetime.datetime.now().strftime("%Y-%m-%d %H:%M"))
    except MemoryError:
        pedigree = []
        print '\t[compute_inbreeding]: Could not allocate an array of size %s, using a SLOWWWW Python list at %s' % \
              (pedigree_size, datetime.datetime.now().strftime("%Y-%m-%d %H:%M"))
    id_list = []
    pedigree_counter = 0
    pedigree_array = isinstance(pedigree, (np.ndarray, np.generic))
    if debug:
        print '\t[compute_inbreeding]: Putting all cows and bulls in a pedigree at %s' % datetime.datetime.now().strftime("%Y-%m-%d %H:%M")
    for c in cows:
        if pedigree_array:
            pedigree[pedigree_counter] = (c[0], c[1], c[2], c[3]+10)
        else:
            pedigree.append(' '.join([c[0], c[1], c[2], c[3]+10, '\n']))
            if c[0] not in id_list:
                id_list.append(c[0])
        pedigree_counter += 1
    for dc in dead_cows:
        if pedigree_array:
            pedigree[pedigree_counter] = (dc[0], dc[1], dc[2], dc[3]+10)
        else:
            pedigree.append(' '.join([dc[0], dc[1], dc[2], dc[3]+10, '\n']))
            if dc[0] not in id_list:
                id_list.append(dc[0])
        pedigree_counter += 1
    for b in bulls:
        if pedigree_array:
            pedigree[pedigree_counter] = (b[0], b[1], b[2], b[3]+10)
        else:
            pedigree.append(' '.join([b[0], b[1], b[2], b[3]+10, '\n']))
            if b[0] not in id_list:
                id_list.append(b[0])
        pedigree_counter += 1
        matings[b[0]] = 0
    for db in dead_bulls:
        if isinstance(pedigree, (np.ndarray, np.generic)):
            pedigree[pedigree_counter] = (db[0], db[1], db[2], db[3]+10)
        else:
            pedigree.append(' '.join([db[0], db[1], db[2], db[3]+10, '\n']))
            if db[0] not in id_list:
                id_list.append(db[0])
        pedigree_counter += 1
    if debug:
        print '\t[compute_inbreeding]: %s "old" animals in pedigree in generation %s at %s' % \
            (pedigree_counter, generation, datetime.datetime.now().strftime("%Y-%m-%d %H:%M"))
    #
    #
    # PROXY MATING CODE
    #
    #
    if proxy_matings:
        # We need to fake offspring of living bulls and cows because it's faster to compute inbreeding than relationships.
        calfcount = 0
        if debug:
            print '\t[compute_inbreeding]: Mating all cows to all herd bulls at %s' % \
                  datetime.datetime.now().strftime("%Y-%m-%d %H:%M")
        polled_sire_count_message = True
        fetch_recessives_message = True
<<<<<<< HEAD
        if debug and bull_unique:
            print '\t[compute_inbreeding]: bull_unique = %s, initializing bull_used[].' % ( bull_unique )
=======
        # bull_used is a list of the IDs of the bulls that have been used so far.
>>>>>>> 82e990f8
        bull_used = []
        for herd in xrange(base_herds):
            bull_portfolio[herd] = []
            cow_portfolio[herd] = []

            if debug and len(bull_used) == 0:
                debug_bull_used = True
            else:
                debug_bull_used = False

            herd_bulls = get_herd_bulls(bulls, recessives, bull_criterion, bull_deficit,
                                        polled_sire_count_message, bull_copies,
                                        bull_unique, bull_used,
<<<<<<< HEAD
                                        fetch_recessives_message, debug)

            if bull_unique:
                bull_used.append(herd_bulls)
                if debug:
                    print '\t\t[compute_inbreeding]: Portfolio for herd %s: %s' % ( herd, [b for b in bull_used] )

            if debug_bull_used:
                print '\t[compute_inbreeding]: %s unique herd bulls used to mate herd %s!' % ( len(bull_used), herd )
=======
                                        fetch_recessives_message,
                                        base_herds, service_bulls, debug)
            # The list of bulls used is updated here and passed back into get_herd_bulls() when
            # the next herd is processed.
            bull_used += [b[0] for b in herd_bulls]
            if debug and bull_unique:
                print '\t\t[compute_inbreeding]: Herd %s portfolio: %s' % ( herd, [b[0] for b in herd_bulls] )
>>>>>>> 82e990f8

            polled_sire_count_message = False
            fetch_recessives_message = False

            herd_bulls.sort(key=lambda x: x[9], reverse=True)  # Sort in descending order on TBV
            herd_bulls = herd_bulls[0:service_bulls]  # Keep the top "service_bulls" sires for use
            herd_cows = [c for c in cows if c[5] == herd]
            # Now create proxy calves for each cow-bull combination.
            for b in herd_bulls:
                bull_portfolio[herd].append(b)
                for c in herd_cows:
                    if c not in cow_portfolio[herd]:
                        cow_portfolio[herd].append(c)
                    calf_id = str(b[0]) + '__' + str(c[0])
                    if calf_id in id_list:
                        if debug:
                            print '\t\t[compute_inbreeding]: Error! A calf with ID %s already exists in the ID list in \
                                  generation %s!' % (calf_id, generation)
                    if pedigree_array:
                        pedigree[pedigree_counter] = (calf_id, b[0], c[0], generation + 10)
                    else:
                        pedigree.append(' '.join([calf_id, b[0], c[0], generation + 10, '\n']))
                    pedigree_counter += 1
                    calfcount += 1

        if debug:
            print '\t\t[compute_inbreeding]: %s calves added to pedigree in generation %s at %s' % \
                  (calfcount, generation, datetime.datetime.now().strftime("%Y-%m-%d %H:%M"))
            print '\t\t[compute_inbreeding]: %s total animals in pedigree in generation %s at %s' % \
                  (pedigree_counter, generation, datetime.datetime.now().strftime("%Y-%m-%d %H:%M"))

    # Write the pedigree to a file.
    if len(filetag) == 0:
        if penalty:
            pedfile = 'compute_inbreeding_r_%s.txt' % generation
        else:
            pedfile = 'compute_inbreeding_r_%s.txt' % generation
    else:
        if penalty:
            pedfile = 'compute_inbreeding_r%s_%s.txt' % (filetag, generation)
        else:
            pedfile = 'compute_inbreeding%s_%s.txt' % (filetag, generation)
    if debug:
        print '\t[compute_inbreeding]: Writing pedigree to %s at %s' % \
              (pedfile, datetime.datetime.now().strftime("%Y-%m-%d %H:%M"))
    ofh = file(pedfile, 'w')
    if isinstance(pedigree, (np.ndarray, np.generic)):
        for pidx in xrange(pedigree_counter):
            p = ' '.join([pedigree[pidx][0], pedigree[pidx][1], pedigree[pidx][2], str(pedigree[pidx][3]), '\n'])
            ofh.write(p)
    else:
        for p in pedigree:
            ofh.write(p)
    ofh.close()
    del pedigree
    #
    #
    # INBREEDING CODE
    #
    #
    # PyPedal is just too slow when the pedigrees are large (e.g., millons of records), so
    # we're going to use Ignacio Aguilar's INBUPGF90 program.
    #
    # Per an e-mail from Ignacio Aguilar on 06/25/2014, INBUPGF90 does NOT emit a proper
    # status return code when it exits, which makes it tricky to know for sure when the
    # job is done. I've observed a number of cases where the simulation appears to stall
    # because subprocess.call() does not recognize that INBUPGF90 has finished a job. So,
    # I've cobbled-together a solution using ideas from Ezequiel Nicolazzi
    # (https://github.com/nicolazzie/AffyPipe/blob/master/AffyPipe.py) and a post on
    # Stack Overflow (http://stackoverflow.com/questions/12057794/
    # python-using-popen-poll-on-background-process). I'm not 100% sure that this works
    # as intended, but I'm out of ideas.
    if len(filetag) == 0:
        if penalty:
            logfile = 'compute_inbreeding_r_%s.log' % generation
        else:
            logfile = 'compute_inbreeding_%s.log' % generation
    else:
        if penalty:
            logfile = 'compute_inbreeding_r%s_%s.log' % (filetag, generation)
        else:
            logfile = 'compute_inbreeding%s_%s.log' % (filetag, generation)
    # Several methods can be used:
    # 1 - recursive as in Aguilar & Misztal, 2008 (default)
    # 2 - recursive but with coefficients store in memory, faster with large number of
    #     generations but more memory requirements
    # 3 - method as in Meuwissen & Luo 1992
    # * Method 3 seems to work quite well, methods 1 and 2 seem to "stall" sometimes, not sure why. *
    if debug:
        print '\t[compute_inbreeding]: Started inbupgf90 to calculate COI at %s' % datetime.datetime.now().strftime("%Y-%m-%d %H:%M")
    callinbupgf90 = ['inbupgf90', '--pedfile', pedfile, '--method', '3', '--yob', '>', logfile, '2>&1&']
    time_waited = 0
    p = subprocess.Popen(callinbupgf90, stdout=subprocess.PIPE, stderr=subprocess.PIPE)
    while p.poll() is None:
        # Wait 1 second between pokes with a sharp stick.
        time.sleep(10)
        time_waited += 10
        p.poll()
        if time_waited % 60 == 0 and debug:
            print '\t\t[compute_inbreeding]: Waiting for INBUPGF90 to finish -- %s minutes so far...' % int(time_waited/60)
    # Pick-up the output from INBUPGF90
    (results, errors) = p.communicate()
    if debug:
        if errors == '':
            print '\t\t[compute_inbreeding]: INBUPGF90 finished without problems at %s!' % \
                datetime.datetime.now().strftime("%Y-%m-%d %H:%M")
            if debug:
                print '\t\t\t%s' % results
        else:
            print '\t\t[compute_inbreeding]: errors: %s' % errors
        print '\t[compute_inbreeding]: Finished inbupgf90 to calculate COI at %s' %\
              datetime.datetime.now().strftime("%Y-%m-%d %H:%M")

    # Load the COI into a dictionary keyed by original animal ID
    if len(filetag) == 0:
        if penalty:
            coifile = 'compute_inbreeding_r_%s.txt.solinb' % generation
        else:
            coifile = 'compute_inbreeding_%s.txt.solinb' % generation
    else:
        if penalty:
            coifile = 'compute_inbreeding_r%s_%s.txt.solinb' % (filetag, generation)
        else:
            coifile = 'compute_inbreeding%s_%s.txt.solinb' % (filetag, generation)
    if debug:
        print '\t[compute_inbreeding]: Putting coefficients of inbreeding from %s.solinb in a dictionary at %s' \
            % (pedfile, datetime.datetime.now().strftime("%Y-%m-%d %H:%M"))
    inbr = {}
    ifh = open(coifile, 'r')
    for line in ifh:
        pieces = line.split()
        #inbr[int(pieces[0])] = float(pieces[1])
        inbr[pieces[0]] = float(pieces[1])
    ifh.close()

    # Now, assign the coefficients of inbreeding to the animal records
    if debug:
        print '\t[compute_inbreeding]: Writing coefficients of inbreeding to animal records at %s' \
            % (datetime.datetime.now().strftime("%Y-%m-%d %H:%M"))
    # I *think* that animals with no offspring are getting dropped from the pedigree when inbupgf90 is doing its
    # thing
    for c in cows: c[10] = inbr[str(c[0])]
    for dc in dead_cows: dc[10] = inbr[str(dc[0])]
    for b in bulls: b[10] = inbr[str(b[0])]
    for db in dead_bulls: db[10] = inbr[str(db[0])]

    # Clean-up
    try:
        if generation != generations:
            if len(filetag) > 0:
                if penalty:
                    os.remove('compute_inbreeding_r%s_%s.txt' % (filetag, generation))
                    os.remove('compute_inbreeding_r%s_%s.txt.errors' % (filetag, generation))
                    os.remove('compute_inbreeding_r%s_%s.txt.inbavgs' % (filetag, generation))
                    os.remove('compute_inbreeding_r%s_%s.txt.solinb' % (filetag, generation))
                else:
                    os.remove('compute_inbreeding%s_%s.txt' % (filetag, generation))
                    os.remove('compute_inbreeding%s_%s.txt.errors' % (filetag, generation))
                    os.remove('compute_inbreeding%s_%s.txt.inbavgs' % (filetag, generation))
                    os.remove('compute_inbreeding%s_%s.txt.solinb' % (filetag, generation))
            else:
                if penalty:
                    os.remove('compute_inbreeding_r_%s.txt' % (generation))
                    os.remove('compute_inbreeding_r_%s.txt.errors' % (generation))
                    os.remove('compute_inbreeding_r_%s.txt.inbavgs' % (generation))
                    os.remove('compute_inbreeding_r_%s.txt.solinb' % (generation))
                else:
                    os.remove('compute_inbreeding_%s.txt' % (generation))
                    os.remove('compute_inbreeding_%s.txt.errors' % (generation))
                    os.remove('compute_inbreeding_%s.txt.inbavgs' % (generation))
                    os.remove('compute_inbreeding_%s.txt.solinb' % (generation))
    except OSError:
        print '\t[compute_inbreeding]: Unable to delete all inbreeding files.'

    # Send everything back to the calling routine
    return cows, bulls, dead_cows, dead_bulls, matings, bull_portfolio, cow_portfolio, inbr


def get_herd_bulls(bulls, recessives, bull_criterion='random', bull_deficit='use_horned',
                   polled_sire_count_message=False, bull_copies=4, bull_unique=False,
                   bull_used=[], rec_msg=False, base_herds=100, service_bulls=50, debug=False):

    """Return a list of bulls for mating to a herd of cows.

    :param bulls: A list of live bull records.
    :type bulls: list
    :param recessives: A dictionary of recessives in the population.
    :type recessives: dictionary
    :param bull_criterion: Criterion used to select the group of bulls for mating.
    :type bull_criterion: string
    :param bull_deficit: Manner of handling too few bulls for matings: 'use_horned' or 'no_limit'.
    :type bull_deficit: string
    :param polled_sire_count_message: Print debugging message about availability of polled sires.
    :type polled_sire_count_message: boolean
    :param bull_copies: Genotype of polled bulls selected for mating (0|1|2|4|5|6)
    :type bull_copies: integer
    :param bull_unique: Each bull portfolio should be unique.
    :type bull_unique: boolean
    :param bull_used: List of bulls already used for matings.
    :type bull_used: list
    :param rec_msg: Activate/deactivate debugging messages in fetch_recessives().
    :type rec_msg: boolean
    :param base_herds: Number of herds in the population.
    :type base_herds: int
    :param service_bulls: Number of herd bulls to use in each herd each generation.
    :type service_bulls: int
    :param debug: Activate/deactivate debugging messages.
    :type debug: boolean
    :return: A list of bulls for mating to cows in a herd.
    :rtype: list
    """

    if bull_criterion not in ['random', 'polled']:
        if debug:
            print '\t\t[get_herd_bulls]: bull_criterion had an unrecognized value of %s, setting to \'random\'.' \
                  % bull_criterion
        bull_criterion = 'random'

    if bull_deficit not in ['use_horned', 'no_limit']:
        print '\t\t[get_herd_bulls]: bull_deficit has a value of %s but should be \'use_horned\' or \'no_limit\', ' \
              'setting to \'no_limit\'.' % bull_deficit

    # Initialize herd_bulls
    herd_bulls = []
    # How many bulls are needed to breed entire population to unique (non-overlapping) portfolios?
    bull_needed = service_bulls * base_herds

    # Use polled bulls
    if bull_criterion == 'polled':
        # Copies = 4 will select all PP and Pp bulls.
        mating_bulls = fetch_recessives(bulls, 'Horned', recessives, copies=bull_copies, messages=rec_msg, debug=debug)
        random.shuffle(mating_bulls)  # Randomly order bulls
        other_bulls = [bull for bull in bulls if bull not in mating_bulls]
        random.shuffle(other_bulls)
        # In some scenarios, there are only a few bulls available. When that happens, 20% can be less than service
        # bulls, so we're going to use service_bulls as a floor. If there are too few bulls in mating_bulls
        # add a random selection of non-polled bulls to fill out the list.
        if len(mating_bulls) < service_bulls:
            if bull_deficit == 'use_horned':
                if debug and polled_sire_count_message:
                    print '\t[get_herd_bulls]: Fewer polled sires (%s) than needed (%s), using horned sires, too.' % \
                          (len(mating_bulls), service_bulls)
                    polled_sire_count_message = False
                # If only unique bulls are desired then only take bulls that weren't already used. This may break
                # if there are fewer bulls in the population than ( base_herds * service_bulls).
                if bull_unique:
                    if debug and ( len(bulls) < bull_needed ):
                        print '\t[get_herd_bulls]: There aren\'t enough bulls in the population to breed all herds ' \
                              'to a unique portfolio of bulls! There are %s, but %s are needed!' % ( len(bulls),
                                                                                                     bull_needed )
<<<<<<< HEAD
                    # Select the first service_bulls animals from mating_bulls that have not yet been used for
                    # mating to any herd.
                    herd_bulls = [bull for bull in mating_bulls if bull.split(',')[0]] not in bull_used][0:service_bulls]
                    bull_used.append([hb.split(',')[0] for hb in herd_bulls])
                    # If there aren't enough bulls yet, sample more bulls from mating_bulls, allowing the re-use of
                    # bulls.
                    if len(herd_bulls) < service_bulls:
                        more_bulls = [bull for bull in mating_bulls if bull.split(',')[0]] not in herd_bulls]
                        herd_bulls = herd_bulls + more_bulls[0:(service_bulls - len(herd_bulls) + 1)]
                        bull_used.append([hb.split(',')[0] for hb in more_bulls[0:(service_bulls - len(herd_bulls) + 1)]])
                    # If there still aren't enough bulls yet to complete the portfolio, randomly sample other_bulls.
                    if len(herd_bulls) < service_bulls:
                        herd_bulls = mating_bulls + other_bulls[0:(service_bulls - len(mating_bulls) + 1)]
                        #bull_used = bull_used + other_bulls[0:(service_bulls - len(mating_bulls) + 1)]
                        bull_used.append([hb.split(',')[0] for hb in more_bulls[0:(service_bulls - len(mating_bulls) + 1)]])
=======
                    # Select bulls from mating_bulls that have not yet been used for mating to this herd.'
                    herd_bulls = [b for b in mating_bulls if b[0] not in bull_used][0:service_bulls-1]
                    #bull_used.append(herd_bulls)
                    #bull_used.append([b.split(',')[0] for b in herd_bulls])
                    # If there aren't enough bulls yet, sample more bulls from mating_bulls, allowing the re-use of
                    # bulls.
                    if len(herd_bulls) < service_bulls:
                        more_bulls = [b for bull in mating_bulls if bull not in herd_bulls]
                        herd_bulls = herd_bulls + more_bulls[0:(service_bulls - len(herd_bulls) + 1)]
                    # If there still aren't enough bulls yet to complete the portfolio, randomly sample other_bulls.
                    if len(herd_bulls) < service_bulls:
                        herd_bulls = mating_bulls + other_bulls[0:(service_bulls - len(mating_bulls) + 1)]
>>>>>>> 82e990f8
                # We can re-use bulls, so don't worry about uniqueness.
                else:
                    herd_bulls = mating_bulls + other_bulls[0:(service_bulls - len(mating_bulls) + 1)]
            else:
                # We're not using horned bulls to make up a deficit in the number of polled bulls, but we do want
                # to restrict to unique bulls for each herd, if possible.
                if bull_unique:
<<<<<<< HEAD
                    herd_bulls = [bull for bull in mating_bulls if bull.split(',')[0]] not in bull_used][0:service_bulls]
                    bull_used.append([hb.split(',')[0] for hb in herd_bulls])
                    # If there aren't enough bulls yet, sample more bulls from mating_bulls, allowing the re-use of
                    # bulls.
                    if len(herd_bulls) < service_bulls:
                        more_bulls = [bull for bull in mating_bulls if bull.split(',')[0]] not in herd_bulls]
                        herd_bulls = herd_bulls + more_bulls[0:(service_bulls - len(herd_bulls) + 1)]
                        #bull_used = bull_used + more_bulls[0:(service_bulls - len(herd_bulls) + 1)]
                        bull_used.append([hb.split(',')[0] for hb in more_bulls[0:(service_bulls - len(herd_bulls) + 1)]])
=======
                    herd_bulls = [b for b in mating_bulls if b[0] not in bull_used][0:service_bulls-1]
                    # If there aren't enough bulls yet, sample more bulls from mating_bulls, allowing the re-use of
                    # bulls.
                    if len(herd_bulls) < service_bulls:
                        more_bulls = [b for b in mating_bulls if b not in herd_bulls]
                        herd_bulls = herd_bulls + more_bulls[0:(service_bulls - len(herd_bulls) + 1)]
>>>>>>> 82e990f8
                # We're not using horned bulls to make up a deficit in the number of polled bulls, and we don't
                # require unique bulls for each herd.
                else:
                    herd_bulls = mating_bulls
        # There are more bulls available for mating than are needed, so we don't need to do anything special with
        # respect to deficits.
        else:
            # Use unique bulls, if possible.
            if bull_unique:
<<<<<<< HEAD
                herd_bulls = [bull for bull in mating_bulls if bull.split(',')[0]] not in bull_used][0:service_bulls]
                #bull_used.append(herd_bulls)
                bull_used.append([hb.split(',')[0] for hb in herd_bulls])
=======
                #print mating_bulls[0][0]
                #sys.exit(0)
                herd_bulls = [b for b in mating_bulls if b[0] not in bull_used][0:service_bulls-1]
>>>>>>> 82e990f8
                # If there aren't enough bulls yet, sample more bulls from mating_bulls, allowing the re-use of
                # bulls.
                if len(herd_bulls) < service_bulls:
                    more_bulls = [bull for bull in mating_bulls if bull.split(',')[0]] not in herd_bulls]
                    herd_bulls = herd_bulls + more_bulls[0:(service_bulls - len(herd_bulls) + 1)]
<<<<<<< HEAD
                    #bull_used = bull_used + more_bulls[0:(service_bulls - len(herd_bulls) + 1)]
                    bull_used.append([hb.split(',')[0] for hb in more_bulls[0:(service_bulls - len(herd_bulls) + 1)]])
=======
>>>>>>> 82e990f8
            # We don't care about unique bulls for each herd, re-use is okay.
            else:
                herd_bulls = mating_bulls[0:service_bulls + 1]  # Select 20% at random
    # The default case is 'random'.
    elif bull_criterion == 'random':
        if bull_unique:
            # We want to construct unique portfolios from the total population of available bulls. For now, let's try
            # randomly sorting the bulls in the population and taking the first "bull_needed" animals that haven't
            # already been used.
            random.shuffle(bulls)  # Randomly order bulls
            for hb in bulls:
                if hb[0] not in bull_used and ( len(herd_bulls) < bull_needed ):
                    herd_bulls.append(hb)
        else:
            # Sample 20% of the active bulls at random, then sort them on TBV and take the top "service_sires" bulls
            # for use in the herd.
            random.shuffle(bulls)  # Randomly order bulls
            # In some scenarios, there are only a few. When that happens, 20% can be less than service bulls, so we're
            # going to use service_bulls as a floor.
            if int(len(bulls) / 5) + 1 < service_bulls:
                herd_bulls = bulls[0:service_bulls]  # Select service_bulls at random
            else:
                herd_bulls = bulls[0:int(len(bulls) / 5)]  # Select 20% at random
    else:
        if debug:
            print '\t[polled_mating]: Unhandled value of bull_criterion, %s, returning empty list!' % bull_criterion
        return []

    return herd_bulls

# This routine uses an approach similar to that of Pryce et al. (2012) allocate matings of bulls
# to cows. Parent averages are discounted for any increase in inbreeding in the progeny, and
# they are further discounted to account for the effect of recessives on lifetime income.


def pryce_mating(cows, bulls, dead_cows, dead_bulls, generation, generations, filetag,
                 recessives, max_matings=500, base_herds=100, debug=False,
                 penalty=False, service_bulls=50, edit_prop=[0.0,0.0], edit_type='C',
                 edit_trials=1, embryo_trials=1, embryo_inbreeding=False, edit_sex='M',
                 flambda=25., bull_criterion='random', bull_deficit='use_horned',
                 carrier_penalty=False, bull_copies=4, bull_unique=False, calf_loss=0.0,
                 dehorning_loss=0.0):

    """Allocate matings of bulls to cows using Pryce et al.'s (2012) or Cole's (2015) method.

    :param cows: A list of live cow records.
    :type cows: list
    :param bulls: A list of live bull records.
    :type bulls: list
    :param dead_cows: A list of dead cow records.
    :type dead_cows: list
    :param dead_bulls: A list of dead bull records.
    :type dead_bulls: list
    :param generation: The current generation in the simulation.
    :type generation: int
    :param generations: The total number of generations in the simulation.
    :type generations: int
    :param filetag: Prefix used for filenames to tell scenarios apart.
    :type filetag: string
    :param recessives: A dictionary of recessives in the population.
    :type recessives: dictionary
    :param max_matings: The maximum number of matings permitted for each bull
    :type max_matings: int
    :param base_herds: Number of herds in the population.
    :type base_herds: int
    :param debug: Activate/deactivate debugging messages.
    :type debug: True or False
    :param penalty: Boolean. Adjust PA for recessives, or adjust only for inbreeding
    :type penalty: bool
    :param service_bulls: Number of herd bulls to use in each herd each generation.
    :type service_bulls: int
    :param edit_prop: The proportion of animals to edit based on TBV (e.g., 0.01 = 1 %).
    :type edit_prop: list
    :param edit_type: Tool used to edit genes: 'Z' = ZFN, 'T' = TALEN, 'C' = CRISPR, 'P' = no errors.
    :type edit_type: char
    :param edit_trials: The number of attempts to edit an embryo successfully (-1 = repeat until success).
    :type edit_trials: int
    :param embryo_trials: The number of attempts to transfer an edited embryo successfully (-1 = repeat until success).
    :type embryo_trials: int
    :param embryo_inbreeding: Write a file of coefficients of inbreeding for all possible bull-by-cow matings.
    :type embryo_inbreeding: boolean
    :param flambda: Decrease in economic merit (in US dollars) per 1% increase in inbreeding.
    :type flambda: float
    :param bull_criterion: Criterion used to select the group of bulls for mating.
    :type bull_criterion: string
    :param bull_deficit: Manner of handling too few bulls for matings: 'use_horned' or 'no_limit'.
    :type bull_deficit: string
    :param carrier_penalty: Penalize carriers for carrying a copy of an undesirable allele (True), or not (False)
    :rtype carrier_penalty: bool
    :param bull_copies: Genotype of polled bulls selected for mating (0|1|2|4|5|6)
    :type bull_copies: integer
    :param bull_unique: Each bull portfolio should be unique.
    :type bull_unique: boolean
    :param calf_loss: Proportion of calves that die before they reach 1 year of age.
    :type calf_loss: float
    :param dehorning_loss: The proportion of cows that die during dehorning.
    :type dehorning_loss: float
    :return: Separate lists of cows, bulls, dead cows, and dead bulls.
    :rtype: list
    """

    if debug:
        print '\t[pryce_mating]: Parameters:\n\t\tgeneration: %s\n\t\tmax_matings: %s\n\t\tbase_herds: ' \
              '%s\n\t\tdebug: %s\n\t\tservice_bulls: %s\n\t\tpenalty: %s\n\t\tRecessives:' % (generation, max_matings,
                                                                                              base_herds, debug,
                                                                                              service_bulls, penalty)
        for r in recessives:
            print '\t\t\t%s' % r
        print
    # Never trust users, they are lying liars
    if max_matings < 0:
        print '\t[pryce_mating]: %s is less than 0, changing num_matings to 500.' % max_matings
        max_matings = 500
    if not type(max_matings) is int:
        print '\t[pryce_mating]: % is not not an integer, changing num_matings to 500.' % max_matings

    #
    # Compute inbreeding
    #
    cows, bulls, dead_cows, dead_bulls, matings, bull_portfolio, cow_portfolio, inbr = compute_inbreeding(cows=cows,
                                                                                                          bulls=bulls,
                                                                                                          dead_cows=dead_cows,
                                                                                                          dead_bulls=dead_bulls,
                                                                                                          generation=generation,
                                                                                                          generations=generations,
                                                                                                          filetag=filetag,
                                                                                                          penalty=penalty,
                                                                                                          proxy_matings=True,
                                                                                                          bull_criterion=bull_criterion,
                                                                                                          bull_deficit=bull_deficit,
                                                                                                          bull_copies=bull_copies,
                                                                                                          bull_unique=bull_unique,
                                                                                                          debug=debug)

    # # If the user has specified that only heterozygous or homozygous polled bulls be used then we need
    # # to drop other polled bulls from the bull portfolio.
    # if 'Horned' in recessives.keys():
    #     horned_loc = recessives.keys().index('Horned')
    #     new_portfolio = {}
    #     starting_bulls = 0
    #     for herd in bull_portfolio.keys():
    #         new_portfolio[herd] = bull_portfolio[herd]
    #         starting_bulls += len(bull_portfolio[herd])
    #     if debug:
    #         print '\t\t[pryce_mating]: Modifying bull portfolio so that %s polled bulls are used.' % bull_polled
    #         print '\t\t\t[pryce_mating]: %s bulls in starting bull portfolio' % starting_bulls
    #         print '\t\t\t[pryce_mating]: Horned locus at position %s in recessives dictionary' % horned_loc
    #     # Use only homozygous polled bulls
    #     if bull_polled == 'homo':
    #         new_bulls = 0
    #         for herd in bull_portfolio.keys():
    #             # The selection criterion in the list comprehension on the next line keeps any bull
    #             # that is homozygous for polled or horned. If we don;t do that then all you have left
    #             # in the new portfolio are homozygous polled bulls, which is not what we want (too few
    #             # bulls).
    #             new_portfolio[herd] = [bull for bull in bull_portfolio[herd] if bull[-1][horned_loc]!=0]
    #             new_bulls += len(new_portfolio[herd])
    #         bull_portfolio = new_portfolio
    #         if debug:
    #             print '\t\t\t[pryce_mating]: %s bulls in new bull portfolio' % new_bulls
    #     # Use only heterozygous polled bulls
    #     elif bull_polled == 'het':
    #         new_bulls = 0
    #         for herd in bull_portfolio.keys():
    #             # Ibid.
    #             new_portfolio[herd] = [bull for bull in bull_portfolio[herd] if bull[-1][horned_loc]!=1]
    #             new_bulls += len(new_portfolio[herd])
    #         bull_portfolio = new_portfolio
    #         if debug:
    #             print '\t\t\t[pryce_mating]: %s bulls in new bull portfolio' % new_bulls
    #     # Use either homozygous or heterozygous polled bulls (no action needed)
    #     else:
    #         pass

    next_id = get_next_id(cows, bulls, dead_cows, dead_bulls)

    #
    # ASSIGN MATINGS CODE
    #
    # We want to save F_ij and \sum{P(aa)} for individual matings for later analysis.
    if penalty:
        fpdict = {}

    #flambda = 25.           # Loss of NM$ per 1% increase in inbreeding
    if debug:
        print '\t[pryce_mating]: Starting loop over herds to identify optimal matings at %s' % \
              datetime.datetime.now().strftime("%Y-%m-%d %H:%M")
    tenth = len(bull_portfolio.keys()) / 10
    if tenth <= 0: tenth = 1
    herd_counter = 0
    # For each herd we're going to loop over all possible matings of the cows in the herd to the randomly chosen
    # bull portfolio and compute a parent average. Then we'll select the actual matings. This will be on a within-
    # herd basis, so a new B and M will be computed for each herd.
    new_bulls = []
    new_cows = []
    for h in bull_portfolio.keys():
        herd_counter += 1
        if herd_counter % tenth == 0 and debug:
            print '\t\t[pryce_mating]: Processing herd %s of %s at %s' % \
              (herd_counter, len(bull_portfolio.keys()), datetime.datetime.now().strftime("%Y-%m-%d %H:%M"))
        # We need these lists so that we can step into the correct locations in the relationship matrix to get the
        # relationship of each cow to each bull.
        bids = [str(b[0]) for b in bull_portfolio[h]]
        cids = [str(c[0]) for c in cow_portfolio[h]]
        # Setup the B_0 matrix, which will contain PA BV plus an inbreeding penalty
        b_mat = ma.zeros((len(bull_portfolio[h]), len(cow_portfolio[h])))
        # Setup the F matrix, which will contain inbreeding coefficients
        f_mat = ma.zeros((len(bull_portfolio[h]), len(cow_portfolio[h])))
        # Setup the M matrix, which will contain the actual matings
        m_mat = ma.zeros((len(bull_portfolio[h]), len(cow_portfolio[h])))
        # Now process the herd the first time, to compute PA.
        for b in bull_portfolio[h]:
            bidx = bids.index(str(b[0]))
            # print 'Bull idx: ', bidx, ' (', str(b[0]), ')'
            for c in cow_portfolio[h]:
                cidx = cids.index(str(c[0]))
                # print '\tCow idx : ', bidx, ' (', str(c[0]), ')'
                calf_id = str(b[0])+'__'+str(c[0])
                # Set accumulator of \sum P(aa) to 0.
                paa_sum = 0.
                # Update the matrix of inbreeding coefficients.
                f_mat[bidx, cidx] = inbr[calf_id]
                # Now adjust the PA to account for inbreeding and the economic impacts of the recessives.
                b_mat[bidx, cidx] = (0.5 * (b[9] + c[9])) - (inbr[calf_id] * 100 * flambda)
                # Adjust the PA of the mating to account for recessives on. If the flag is not set then
                # results should be similar to those of Pryce et al. (2012).
                if penalty:
                    for rk, rv in recessives.iteritems():
                        r = recessives.keys().index(rk)
                        # What are the parent genotypes?
                        b_gt = b[-1][r]
                        c_gt = c[-1][r]
                        if b_gt == -1 and c_gt == -1:           # aa genotypes
                            # Affected calf, adjust the PA by the full value of an aa calf.
                            b_mat[bidx, cidx] -= rv['value']
                            paa_sum += 1.
                        elif b_gt == 1 and c_gt == 1:           # AA genotypes
                            # Calf cannot be aa, no adjustment to the PA.
                            pass
                        elif ( b_gt == 1 and c_gt == 0 ) or ( b_gt == 0 and c_gt == 1 ):
                            # AA x Aa -> AA:Aa in the offspring
                            #
                            # We may want to penalize matings which produce carriers, in the long term.
                            # So, let's try assigning a value to a minor allele equal to 1/2 of the
                            # cost of a recessive. We then multiply that by 1/2 because only 1/2 of the
                            # offspring will be carriers. This gives us:
                            #
                            #       total penalty   = (1/2 * 1/2) * penalty
                            #                       = 1/4 * penalty.
                            if carrier_penalty:
                                b_mat[bidx, cidx] -= (0.25 * rv['value'])
                        elif ( b_gt == 1 and c_gt == -1 ) or ( b_gt == -1 and c_gt == 1 ):
                            # AA x aa -> Aa in the offspring
                            #
                            # Assign a value to a minor allele equal to 1/2 of the cost of a recessive.
                            # We then multiply that by 1 because all of the offspring will be carriers.
                            # This gives us:
                            #
                            #       total penalty   = 1/2 * penalty.
                            if carrier_penalty:
                                b_mat[bidx, cidx] -= (0.5 * rv['value'])
                        elif ( b_gt == 0 and c_gt == -1 ) or ( b_gt == -1 and c_gt == 0 ):
                            # Aa x aa -> Aa:aa in the offspring
                            #
                            # Assign a value to a minor allele equal to 1/2 of the cost of a recessive.
                            # We then multiply that by 1/2 because half of the offspring will be carriers.
                            # This gives us:
                            #
                            #       total penalty   = 1/4 * penalty (carriers) + 1/2 * penalty (affected).
                            if carrier_penalty:
                                b_mat[bidx, cidx] -= ( (0.25 * rv['value']) + (0.50 * rv['value']) )
                        else:                                   # Aa * Aa matings
                            # We may want to penalize matings which produce carriers, in the long term.
                            # So, let's try assigning a value to a minor allele equal to 1/2 of the
                            # cost of a recessive. We then multiply that by 1/2 because only 1/2 of the
                            # offspring will be carriers. After that, deduct the 1/4 penalty for the homo-
                            # zygotes. This leads us to: total penalty = (1/2 * 1/2) * penalty + 1/4 * penalty =
                            # 1/2 * penalty.
                            if carrier_penalty:
                                b_mat[bidx, cidx] -= (0.5 * rv['value'])
                            # There is a 1/4 chance of having an affected calf,
                            # so the PA is adjusted by 1/4 of the "value" of an
                            # aa calf.
                            else:
                                b_mat[bidx, cidx] -= (0.25 * rv['value'])
                            paa_sum += 0.25
                    # Store the inbreeding/P(aa) info for later. We're saving only calves because they're the animals
                    # for which we sum the P(aa) to make mating decisions.
                    fpdict[calf_id] = {}
                    fpdict[calf_id]['sire'] = str(b[0])
                    fpdict[calf_id]['dam'] = str(c[0])
                    fpdict[calf_id]['gen'] = generation
                    fpdict[calf_id]['inbr'] = inbr[calf_id]
                    fpdict[calf_id]['paa'] = paa_sum
                    fpdict[calf_id]['mating'] = 0

        #
        # From Pryce et al. (2012) (http://www.journalofdairyscience.org/article/S0022-0302(11)00709-0/fulltext#sec0030)
        # A matrix of selected mates (mate allocation matrix; M) was constructed, where Mij=1 if the corresponding
        # element, Bij was the highest value in the column Bj; that is, the maximum value of all feasible matings for
        # dam j, all other elements were set to 0, and were rejected sire and dam combinations.
        #
        # Sort bulls on ID in ascending order
        bull_portfolio[h].sort(key=lambda x: x[0])
        cow_id_list = [c[0] for c in cow_portfolio[h]]
        if len(cow_id_list) > ( service_bulls * max_matings ) and bull_deficit != 'no_limit':
            print '\t[pryce_mating]: WARNING! There are %s cows in herd %s, but %s service sires limited to %s matings ' \
                'cannot breed that many cows! Only the first %s cows in the herd will be bred, the other %s will be ' \
                'left open.' % (len(cow_id_list), h, service_bulls, max_matings, (service_bulls*max_matings),
                                (len(cow_id_list)-(service_bulls*max_matings)))
        elif len(cow_id_list) > ( service_bulls * max_matings ) and bull_deficit == 'no_limit':
            print '\t[pryce_mating]: WARNING! There are %s cows in herd %s, but %s service sires limited to %s matings ' \
                'cannot breed that many cows! The bull_deficit option is set to \'no_limit\', so the number of matings ' \
                'allowed for a bull may exceed %s.' % (len(cow_id_list), h, service_bulls, max_matings, max_matings)
        else:
            pass
        # Now loop over B to allocate the best matings
        for c in cow_portfolio[h]:
            # What column in b_mat corresponds to cow c?
            cow_loc = cow_id_list.index(c[0])
            # Get a vector of indices that would result in a sorted list.
            sorted_bulls = ma.argsort(b_mat[:, cow_loc])
            # The first element in sorted_bulls is the index of the smallest element in b_mat[:,cow_loc]. The
            # last element in sorted_bulls is the index of the largest element in b_mat[:,cow_loc].
            for bidx in xrange(len(bull_portfolio[h])-1, -1, -1):
                # Does this bull still have matings available?
                if matings[bull_portfolio[h][sorted_bulls[bidx]][0]] >= max_matings and bull_deficit != 'no_limit':
                    pass
                    #print 'Bull %s (%s) already has %s matings.' % (bidx, str(bull_portfolio[h][sorted_bulls[bidx]][0]), matings[bull_portfolio[h][sorted_bulls[bidx]][0]])
                elif bull_portfolio[h][sorted_bulls[bidx]][6] != 'A':
                    #print 'Bull %s (%s) is dead' % (bidx, str(bull_portfolio[h][sorted_bulls[bidx]][0]))
                    pass
                else:
                    m_mat[sorted_bulls[bidx], cow_loc] = 1
                    matings[bull_portfolio[h][sorted_bulls[bidx]][0]] += 1
                    calf = create_new_calf(bull_portfolio[h][sorted_bulls[bidx]], c, recessives, next_id,
                                           generation, calf_loss, dehorning_loss, debug=debug)
                    calf_id = str(bull_portfolio[h][sorted_bulls[bidx]][0])+'__'+str(c[0])
                    # Assign inbreeding to calf
                    calf[10] = inbr[calf_id]
                    if penalty:
                        fpdict[calf_id]['mating'] = 1
                    if calf[4] == 'F': new_cows.append(calf)
                    else: new_bulls.append(calf)
                    next_id += 1
                    # ...and, we're done.
                    break

    # Write the F_ij / \sum{P(aa)} information that we've been accumulating to a file for later analysis.
    # Note that these files can be very large, and one is written out for EACH round (generation) of the
    # simulation!
    if embryo_inbreeding:
        fpfile = 'fij_paa_pryce_%s.txt' % generation
        fph = open(fpfile, 'w')
        for fpkey in fpdict.keys():
            fpline = '%s %s %s %s %s %s %s\n' % (fpkey, fpdict[fpkey]['sire'], fpdict[fpkey]['dam'],
                                                 fpdict[fpkey]['gen'], fpdict[fpkey]['inbr'],
                                                 fpdict[fpkey]['paa'], fpdict[fpkey]['mating']
                                                 )
            fph.write(fpline)
        fph.close()

    if debug:
        print '\t[pryce_mating]: Finished assigning mates and updating M_0 at %s' % \
            datetime.datetime.now().strftime("%Y-%m-%d %H:%M")
        print '\t\t[pryce_mating]: %s animals in original cow list' % len(cows)
        print '\t\t[pryce_mating]: %s animals in new cow list' % len(new_cows)
        print '\t\t[pryce_mating]: %s animals in original bull list' % len(bulls)
        print '\t\t[pryce_mating]: %s animals in new bull list' % len(new_bulls)

    # Add the newly born and dead animals to the appropriate lists.
    for nc in new_cows:
        if nc[6] == 'A':
            cows.append(nc)
        else:
            dead_cows.append(nc)
    for nb in new_bulls:
        if nb[6] == 'A':
            bulls.append(nb)
        else:
            dead_bulls.append(nb)

    # If gene editing is going to happen, it happens here
    if debug:
        print '\t\t[pryce_matings]: Do we edit? %s' % [rv['edit'] for rv in recessives.values()]
    if 1 in [int(rv['edit']) for rv in recessives.values()]:
        if edit_prop[0] > 0.0:
            if debug:
                print '\t\t[pryce_mating]: About to edit bulls. Next ID = %s' % \
                      get_next_id(cows, bulls, dead_cows, dead_bulls)
            cows, bulls, dead_cows, dead_bulls = edit_genes(cows, bulls, dead_cows, dead_bulls,
                                                            recessives, generation, edit_prop[0],
                                                            edit_type, edit_trials, embryo_trials,
                                                            edit_sex='M', debug=debug)
        if edit_prop[1] > 0.0:
            if debug:
                print '\t\t[pryce_mating]: About to edit cows. Next ID = %s' % \
                      get_next_id(cows, bulls, dead_cows, dead_bulls)
            cows, bulls, dead_cows, dead_bulls = edit_genes(cows, bulls, dead_cows, dead_bulls,
                                                            recessives, generation, edit_prop[1],
                                                            edit_type, edit_trials, embryo_trials,
                                                            edit_sex='F', debug=debug)
    # End of gene editing section

    if debug:
        print '\t\t[pryce_mating]: %s animals in final live cow list' % len(cows)
        print '\t\t[pryce_mating]: %s animals in final dead cow list' % len(dead_cows)
        print '\t\t[pryce_mating]: %s animals in final live bull list' % len(bulls)
        print '\t\t[pryce_mating]: %s animals in final dead bull list' % len(dead_bulls)

    return cows, bulls, dead_cows, dead_bulls


def fetch_recessives(animal_list, get_recessive, recessives, copies=0, messages=False, debug=False):
    """Loop through the provided list of animals and create a new list of animals with COPIES
    number of the minor allele.

    :param animal_list: List of animal records.
    :type animal_list: list
    :param get_recessive: Recessive for which list will be returned.
    :type get_recessive: string
    :param recessives: dictionary of recessives in the population.
    :type recessives: dictionary
    :param copies: Boolean. Copies of the minor allele in selected animals (4 = A\_ and 5 = a\_).
    :type copies: int
    :param messages: Activate/deactivate debugging messages in fetch_recessives().
    :type messages: boolean
    :param debug: Boolean. Activate/deactivate debugging messages.
    :type debug: bool
    :return: List of animal records.
    :rtype: list
    """

    selected_animals = []

    # Make sure animals were provided.
    if len(animal_list) < 1:
        print '\t[fetch_recessives]: The list of animals provided included %s records!' % \
              ( len(animal_list) )
        return []

    # Check to see if the requested recessive exists.
    if not get_recessive in recessives.keys():
        print '\t[fetch_recessives]: The requested recessive, %s, is not in the list of recessives!' % \
              ( get_recessive )
        return []

    # Make sure the count of copies of the minor allele is valid.
    if copies not in [0,1,2,4,5,6]:
        print '\t[fetch_recessives]: The number of copies, %s, is not 0, 1, 2, 4, 5, or 6!' % \
              (copies)
        return []

    # In the recessives array, a 1 indicates an AA, 0 is an Aa, and a -1 is aa.
    # fetch_recessives() also uses 4 to select both AA & Aa, 5 to select both
    # aa & Aa, and 6 to select both AA & aa.

    # Where in the recessives list is the one we want?
    rec_loc = recessives.keys().index(get_recessive)

    for animal in animal_list:
        # Add AA animals if 0 copies of minor allele requested
        if animal[-1][rec_loc] == 1 and copies == 0:
            selected_animals.append(animal)
        # Add Aa animals if 1 copy of minor allele requested
        elif animal[-1][rec_loc] == 0 and copies == 1:
            selected_animals.append(animal)
        # Add aa animals if 2 copies of minor allele requested
        elif animal[-1][rec_loc] == -1 and copies == 2:
            selected_animals.append(animal)
        elif (animal[-1][rec_loc] == 0 or animal[-1][rec_loc] == 1) and copies == 4:
            selected_animals.append(animal)
        elif (animal[-1][rec_loc] == 0 or animal[-1][rec_loc] == -1) and copies == 5:
            selected_animals.append(animal)
        elif (animal[-1][rec_loc] == -1 or animal[-1][rec_loc] == 1) and copies == 6:
            selected_animals.append(animal)
        else:
            pass

    if messages:
        print '\t[fetch_recessives]: %s animals selected for %s copies of recessive %s!' % \
              ( len(selected_animals), copies, get_recessive )

    return selected_animals


# I finally had to refactor the create-a-calf code into its own subroutine. This function
# returns a new animal record.
#
# sire          : The sire's ID
# dam           : The dam's ID
# recessives    : A Python list of recessives in the population
# calf_id       : The ID to be assigned to the new animal
# generation    : The current generation in the simulation
# calf_loss     : Proportion of calves that die before they reach 1 year of age
# debug         : Flag to activate/deactivate debugging messages


def create_new_calf(sire, dam, recessives, calf_id, generation, calf_loss=0.0, dehorning_loss=0.0,
                    debug=False):
    """Create and return a new calf record.

    :param sire: The father of the new animal.
    :type sire: int
    :param dam: The mother of the new animal.
    :type dam: int
    :param recessives: A dictionary of recessives in the population.
    :type recessives: dictionary
    :param calf_id: ID of the calf to create.
    :type calf_id: int
    :param generation: The current generation in the simulation.
    :type generation: int
    :param calf_loss: Proportion of calves that die before they reach 1 year of age.
    :type calf_loss: float
    :param dehorning_loss: The proportion of calves that die during dehorning.
    :type dehorning_loss: float
    :param debug: Boolean. Activate/deactivate debugging messages.
    :type debug: bool
    :return: New animal record.
    :rtype: list
    """

    # Check calf_loss for permissible values
    if calf_loss >= 0.0 and calf_loss <= 1.0:
        pass
    else:
        if debug:
            print '\t[create_new_calf]: calf_loss has a value -- %s -- that is <0.0 or >1.0. Setting to 0.0.' % calf_loss
        calf_loss = 0.0
    # Is it a bull or a heifer?
    if bernoulli.rvs(0.50):
        sex = 'M'
    else:
        sex = 'F'
    # Compute the parent average
    tbv = (sire[9] + dam[9]) * 0.5
    # Add a Mendelian sampling term.
    var_adj = math.sqrt(0.5) * ( 1. - ( 0.5 * ( sire[10] + dam[10] ) ) )
    tbv += (random.normalvariate(0, 1) * 200 * var_adj)
    # Form the animal record. Note that heifers are born into the same herd as their
    # dam. The record is laid out as follows:
    #     0  = animal ID
    #     1  = sire ID
    #     2  = dam ID
    #     3  = time (generation) born
    #     4  = sex of calf
    #     5  = herd in which calf was born
    #     6  = alive/dead flag
    #     7  = reason for death
    #     8  = time (generation) died
    #     9  = true breeding value
    #     10 = coefficient of inbreeding
    #     11 = edit status (have recessives been edited)
    #     12 = number of edits required for success
    #     13 = number of ETs required for success
    #     14 = recessive genotypes
    calf = [calf_id, sire[0], dam[0], generation, sex, dam[5], 'A', '', -1, tbv, 0.0, [], [], [], []]
    # Check the bull and cow genotypes to see if the mating is at-risk
    # If it is, then reduce the parent average by the value of the recessive.
    c_gt = dam[-1]
    b_gt = sire[-1]
    edit_status = []                            # Indicates if an animal has been gene edited
    for rk, rv in recessives.iteritems():
        r = recessives.keys().index(rk)
        # The simplest way to do this is to draw a gamete from each parent and
        # construct the calf's genotype from there. In the recessives array, a
        # 1 indicates an AA, 0 is an Aa, and a -1 is aa.
        #
        # Draw an allele from the sire -- a 0 is an "A", and a 1 is an "a".
        if b_gt[r] == 1:                       # AA genotype
            s_allele = 'A'
        elif b_gt[r] == 0:                     # Aa genotype
            s_allele = bernoulli.rvs(0.5)
            if s_allele == 0:
                s_allele = 'A'
            else:
                s_allele = 'a'
        else:                                  # aa genotype
            s_allele = 'a'
        # Draw an allele from the dam -- a 0 is an "A", and a 1 is an "a".
        if c_gt[r] == 1:                       # AA genotype
            d_allele = 'A'
        elif c_gt[r] == 0:                     # Aa genotype
            d_allele = bernoulli.rvs(0.5)
            if d_allele == 0:
                d_allele = 'A'
            else:
                d_allele = 'a'
        else:                                  # aa genotype
            d_allele = 'a'
        # Now, we construct genotypes.
        #
        # This mating produces only 'aa' genotypes.
        if s_allele == 'a' and d_allele == 'a':
            # The recessive is lethal.
            if rv['lethal'] == 1:
                calf[6] = 'D'            # The calf is dead
                calf[7] = 'R'            # Because of a recessive lethal
                calf[8] = generation     # In utero
            # In either case (lethal or non-lethal) the genotype is the same.
            calf[-1].append(-1)
        # This mating produces only 'AA' genotype.
        elif s_allele == 'A' and d_allele == 'A':
            # But, oh noes, spontaneous mutation can ruin all teh DNA!!!
            # I put this in to try and keep the lethals from disappearing
            # from the population too quickly. That's why genotypes only
            # change from AA to Aa.
            if random.randint(1, 100001) == 1:
                if debug:
                    print '\t[create_new_calf]: A mutation in recessive %s (%s) happened when ' \
                        'bull %s was mated to cow %s to produce animal %s!' % (r, rk, sire[0],
                                                                               dam[0], calf_id)
                calf[-1].append(0)
            else:
                calf[-1].append(1)
        # These matings can produce only "Aa" genotypes.
        else:
            calf[-1].append(0)

        # Does the calf die before 1 year of age?
        if bernoulli.rvs(calf_loss):
            if debug:
                print '\t[create_new_calf]: Calf %s born to bull %s and cow %s died ' \
                      'before reaching 1 year of age!' % (calf_id, sire[0], dam[0])
            calf[6] = 'D'  # The calf is dead
            calf[7] = 'C'  # Because of calfhood disease, etc.
            calf[8] = generation  # During Year 1 of life
        else:
            pass

        # Do we know about horned status in this scenario?
        if 'Horned' in recessives.keys():
            # Where in the recessives list is the allele we want?
            horned_loc = recessives.keys().index('Horned')
            # Is the calf horned? If so, dehorn them. Polled animals shouldn't die during
            # dehorning. A recessive value of "-1" indicates an aa (horned) genotype.
            if calf[-1][horned_loc] == -1:
                if bernoulli.rvs(dehorning_loss):
                    if debug:
                        print '\t[create_new_calf]: Calf %s was culled due to dehorning complications' % calf[0]
                    calf[6] = 'D'  # The calf is dead
                    calf[7] = 'H'  # Because of dehorning complications
                    calf[8] = generation  # In the current generation
                else:
                    pass

        # Update edit status record
        calf[11].append(0)

        # Set edit and embryo counters to 0
        calf[12].append(0)
        calf[13].append(0)

    return calf


# This routine performs gene editing, which consists of setting all '1' alleles
# to '0' alleles for the genes to be edited. The process can be unsuccessful if
# edit_fail > 0.


def edit_genes(cows, bulls, dead_cows, dead_bulls, recessives, generation, edit_prop=0.0,
               edit_type='C', edit_trials=1, embryo_trials=1, edit_sex='M', debug=False):

    """Edit genes by setting all '1' alleles to '0' alleles for the genes to be edited.

    :param cows: A list of live cow records.
    :type cows: list
    :param bulls: A list of live bull records.
    :type bulls: list
    :param dead_cows: A list of dead cow records.
    :type dead_cows: list
    :param dead_bulls: A list of dead bull records.
    :type dead_bulls: list
    :param recessives: A dictionary of recessives in the population.
    :type recessives: dictionary
    :param generation: The current generation in the simulation.
    :type generation: int
    :param edit_prop: The proportion of animals to edit based on TBV (e.g., 0.01 = 1 %).
    :type edit_prop: list
    :param edit_type: Tool used to edit genes: 'Z' = ZFN, 'T' = TALEN, 'C' = CRISPR, 'P' = no errors.
    :type edit_type: char
    :param edit_trials: The number of attempts to edit an embryo successfully (-1 = repeat until success).
    :type edit_trials: int
    :param embryo_trials: The number of attempts to transfer an edited embryo successfully (-1 = repeat until success).
    :type embryo_trials: int
    :param edit_sex: The sex of animals to be edited (M = males, F = females).
    :type edit_sex: char
    :param debug: Boolean. Activate/deactivate debugging messages.
    :type debug: bool
    :return: Lists of live and dead animals.
    :rtype: list
    """

    if debug:
        print '\t[edit_genes]: Parameters = '
        print '\t[edit_genes]:     edit_prop = %s' % edit_prop
        print '\t[edit_genes]:     edit_type = %s' % edit_type
        print '\t[edit_genes]:     edit_sex  = %s' % edit_sex
        print '\t[edit_genes]:     %s animals in cows list' % len(cows)
        print '\t[edit_genes]:     %s animals in bulls list' % len(bulls)
        print '\t[edit_genes]:     %s animals in dead_cows list' % len(dead_cows)
        print '\t[edit_genes]:     %s animals in dead_bulls list' % len(dead_bulls)

    # Setup dictionaries of editing technology properties.
    #
    # ZFN and TALEN data taken from: Lillico, S.G., C. Proudfoot, D.F. Carlson,
    #     D. Stverakova, C. Neil, C. Blain, T.J. King, W.A. Ritchie, W. Tan,
    #     A.J. Mileham, D.G. McLaren, S.C. Fahrenkrug, and C.B.A. Whitelaw. 2013. Live
    #     pigs produced from genome edited zygotes. Scientific Reports 3:2847.
    #     doi:10.1038/srep02847.
    #
    # CRISPR/Cas9 data based on: Hai, T., F. Teng, R. Guo, W. Li, and Q. Zhou. 2014.
    #     One-step generation of knockout pigs by zygote injection of CRISPR/Cas system.
    #     Cell Research 24:372.
    #
    # CRISPR ET death rates are from paragraph 5 of Hai et al. (2014). For ZFN/TALEN ET death rates
    # see piglet birth rates from Table 1 in Lillico et al. (2013).
    # death_rate = {'Z': 0.92, 'T': 0.88, 'C': 0.79, 'P': 0.0}
    death_rate = {'A': {'Z': 0.92, 'T': 0.88, 'C': 0.79, 'P': 0.0},
                  'D': {'Z': 0.46, 'T': 0.44, 'C': 0.39, 'P': 0.0},
                  'O': {'Z': 0.92, 'T': 0.88, 'C': 0.79, 'P': 0.0},}
    # CRISPR editing failure rates are from paragraph 5 of Hai et al. (2014). For ZFN/TALEN editing failure rates
    # see "Edited (% of born)" from Table 1 in Lillico et al. (2013).
    # fail_rate = {'Z': 0.89, 'T': 0.79, 'C': 0.37, 'P': 0.0}
    fail_rate = {'A': {'Z': 0.89, 'T': 0.79, 'C': 0.37, 'P': 0.0},
                 'D': {'Z': 0.45, 'T': 0.40, 'C': 0.19, 'P': 0.0},
                 'O': {'Z': 0.89, 'T': 0.79, 'C': 0.37, 'P': 0.0},}

    # Sanity checks on inputs
    if edit_prop < 0.0 or edit_prop > 1.0:
        print '\t[edit_genes]: edit_prop is out of range, %s, which should be [0.0, 1.0]. Using 0.01 ' \
              'instead.' % edit_prop[p]
        edit_prop = 0.01
    if edit_type not in ['Z','T','C', 'P']:
        print '\t[edit_genes]: edit_type has a value of %s, but should be Z (zinc finger nuclease), ' \
              'T (transcription activator-like effector nuclease), C (clustered regularly ' \
              'interspaced short palindromic repeat), or P (perfect, never fails). Using C instead.' % edit_type
        edit_type = 'C'
    if not isinstance(edit_trials, types.IntType):
        print '\t[edit_genes]: edit_trials has a value of %s, but it should be an integer. Using 1 instead.'
        edit_trials = 1
    if edit_trials == 0:
        print '\t[edit_genes]: edit_trials cannot be 0. Using 1 instead.'
        edit_trials = 1
    if not isinstance(embryo_trials, types.IntType):
        print '\t[edit_genes]: embryo_trials has a value of %s, but it should be an integer. Using 1 instead.'
        embryo_trials = 1
    if embryo_trials == 0:
        print '\t[edit_genes]: embryo_trials cannot be 0. Using 1 instead.'
        embryo_trials = 1
    if edit_sex not in ['M','F']:
        print '\t[edit_genes]: edit_sex has a value of %s, but should be M male) or F (Female). ' \
              'Using F instead.' % edit_sex
        edit_sex = 'F'

    if edit_sex == 'M':
        animals = bulls
        dead_animals = dead_bulls
    else:
        animals = cows
        dead_animals = dead_cows

    # We don't want this down in the animal loop because it's slow to keep
    # calling it over and over again.
    next_id = get_next_id(cows, bulls, dead_cows, dead_bulls)

    # Do the actual gene editing. Here's how that works.
    #     0. Sort the animals on TBV
    # For each recessive to be edited:
    #     1. Select the top edit_prop proportion of animals, at least 1 animal always will be edited
    #     2. Do the edit for Aa and aa genotypes
    #     3. Check to see if the edit succeeded
    #     4. Update the animal's genotype
    #     5. Update the edit_status list
    # Once the recessives are processed:
    #     6. Sort the list on animal ID in ascending order
    #     7. Return the list
    #
    n_edit = int(round(len(animals) * edit_prop, 1))
    if n_edit < 1:
        n_edit = 0
        print '\t[edit_genes]: Zero of %s animals were edited with edit_prop = %s and edit_type = %s.' %\
              (len(animals), edit_prop, edit_type)

    # 07/01/2016: What a mess. Note that in the original code (copied below) the ET success check was done after each
    # recessive was edited, which is obviously incorrect. It's an artifact of that code being written to loop over
    # recessives, rather than over animals. It is the embryo (animal) that is the ultimate "unit" here since the
    # embryo lives or dies. So, I had to rewrite the loops to loop over recessives WITHIN animals, rather than the
    # other way around. Happy Canada Day!

    # If we have animals to edit, check and see if we have recessives to edit.
    if n_edit > 0:
        # 0. Sort the animals on TBV
        animals.sort(key=lambda x: x[9], reverse=True)
        # 1. Select the top edit_prop proportion of animals.
        for animal in range(n_edit):
            # Create a "clone" of the animal to be edited, which could represent
            # a zygote created by SCNT.
            ed_animal = copy.deepcopy(animals[animal])
            # Give the animal a new ID
            #next_id = get_next_id(cows, bulls, dead_cows, dead_bulls)
            # print "[edit_genes]: Next ID for the %s-th animal to be edited is %s." % (animal, next_id)
            ed_animal[0] = next_id
            # Update the birth year
            ed_animal[3] = generation
            # For each recessive:
            for rk, rv in recessives.iteritems():
                r = recessives.keys().index(rk)
                # 2. Do the edit for Aa and aa genotypes, where
                #    1 is an AA, 0 is an Aa, and a -1 is aa.
                if ed_animal[-1][r] in [0, -1]:
                    # 3. Check to see if the edit succeeded.
                    # 3a. First, was the embryo successfully edited?
                    # 3a. (i) if edit_trials > 0 then only a fixed number of trials
                    #         will be carried out. If there is no success before the
                    #         final trial then the editing process fails.
                    if edit_trials > 0:
                        outcomes = bernoulli.rvs(1.-fail_rate[rv['edit_mode']][edit_type], size=edit_trials)
                        if outcomes.any():
                                # 4. Update the animal's genotype
                                ed_animal[-1][r] = 1
                                # 5. Update the edit_status list
                                ed_animal[11][r] = 1
                                # 6. Update the animal's edit count with the time of the first successful edit
                                ed_animal[12][r] = np.min(np.nonzero(outcomes)) + 1
                                break
                    # 3a. (ii) if edit_trials < 0 then then the editing process will be
                    #          repeated until a success occurs.
                    elif edit_trials < 0:
                        edit_count = 0
                        while True:
                            edit_count += 1
                            if bernoulli.rvs(1.-fail_rate[rv['edit_mode']][edit_type]):
                                # 4. Update the animal's genotype
                                ed_animal[-1][r] = 1
                                # 5. Update the edit_status list
                                ed_animal[11][r] = 1
                                # 6. Update the animal's edit count
                                ed_animal[12][r] = edit_count
                                break
                    #  3a. (iii) edit_trials should never be zero because of the sanity checks, but catch it just in
                    #            case. You know users are...
                    else:
                        print "[edit_genes]: edit_trials should never be 0, skipping editing step!"
            # 3b. Was the edited embryo successfully carried to term?
            if embryo_trials > 0:
                # 3b. (i) If the embryo died then we need to update the cause and time of death,
                #         and move it to the dead animals list. If edit_trials > 0 then only a fixed number of trials
                #         will be carried out. If there is no success before the final trial then the editing process
                #         fails.
                outcomes = bernoulli.rvs(1. - death_rate[rv['edit_mode']][edit_type], size=embryo_trials)
                if not outcomes.any():
                    ed_animal[6] = 'D'                # The animal is dead
                    ed_animal[7] = 'G'                # Because of gene editing
                    ed_animal[8] = generation         # In the current generation
                    if edit_sex == "M":
                        dead_bulls.append(ed_animal)    # Add it to the dead animals list
                    else:
                        dead_cows.append(ed_animal)
                else:
                    # 6. Update the animal's ET count
                    ed_animal[13] = np.min(np.nonzero(outcomes)) + 1
            # 3b. (ii) If the embryo died then we need to update the cause and time of death,
            #          and move it to the dead animals list. If edit_trials < 0 then then the editing process will
            #          be repeated until a success occurs. The ET operation never adds a dead embryo to the dead
            #          animals list, failures just increment the number-of-attempts counter.
            elif embryo_trials < 0:
                embryo_count = 0
                while True:
                    embryo_count += 1
                    if bernoulli.rvs(1. - death_rate[rv['edit_mode']][edit_type]):
                        # 6. Update the animal's ET count
                        ed_animal[13] = embryo_count
                        break
            # 3b. (iii) embryo_trials should never be zero because of the sanity checks, but catch it just in
            #           case. You know users are...
            else:
                print "[edit_genes]: embryo_trials should never be 0, skipping ET step!"

            # Now we have to remove the dead animals from the live animals list
            # animals[:] = [a for a in animals if a[6] == 'A']

            # Add the new, edited animal to the population
            ed_animal[7] = 'G'          # Animal created by gene editing
            ed_animal[8] = generation   # In the current generation
            if edit_sex == "M":
                bulls.append(ed_animal)
            else:
                cows.append(ed_animal)

            next_id += 1

            # if debug:
            #     print "\t[edit_genes]: Edited ID:   %s" % ed_animal
            #     print "\t[edit_genes]: Original ID: %s" % animals[animal]

            # if debug:
            #     if edit_sex == 'M':
            #         print "[edit_gene]: A new, edited bull, %s, was added to the bulls list!" % \
            #             ed_animal[0]
            #     else:
            #         print "[edit_gene]: A new, edited cow, %s, was added to the cows list!" % \
            #             ed_animal[0]

    # 6. Sort the list on animal ID in ascending order
    animals.sort(key=lambda x: x[0])

    print '\t[edit_genes]:     %s animals in cows list' % len(cows)
    print '\t[edit_genes]:     %s animals in bulls list' % len(bulls)
    print '\t[edit_genes]:     %s animals in dead_cows list' % len(dead_cows)
    print '\t[edit_genes]:     %s animals in dead_bulls list' % len(dead_bulls)

    # 7. Return the lists
    return cows, bulls, dead_cows, dead_bulls


def cull_bulls(bulls, dead_bulls, generation, max_bulls=250, debug=False):

    """Cull excess and old bulls from the population.

    :param bulls: A list of live bull records.
    :type bulls: list
    :param dead_bulls: A list of records of dead bulls.
    :type dead_bulls: list
    :param generation: The current generation in the simulation.
    :type generation: int
    :param max_bulls: The maximum number of bulls that can be alive at one time.
    :type max_bulls: int
    :param debug: Boolean. Activate/deactivate debugging messages.
    :type debug: bool
    :return: Lists of live and dead bulls.
    :rtype: list
    """

    if debug:
        print '[cull_bulls]: live bulls: %s' % len(bulls)
        print '[cull_bulls]: dead bulls: %s' % len(dead_bulls)
    if max_bulls <= 0:
        print "[cull_bulls]: max_bulls cannot be <= 0! Setting to 250."
        max_bulls = 250
    if debug:
        print "[cull_bulls]: Computing age distribution."
        age_distn(bulls, generation)
    # This is the age cull
    n_culled = 0
    for b in bulls:
        if (generation - b[3]) > 10:
            b[6] = 'D'            # This bull is dead
            b[7] = 'A'            # From age
            b[8] = generation     # In the current generation
            dead_bulls.append(b)  # Add it to the dead bulls list
            n_culled += 1
    if debug:
        print '\t[cull_bulls]: %s bulls culled for age in generation %s (age>10)' % (n_culled, generation)
    # Now we have to remove the dead bulls from the bulls list
    bulls[:] = [b for b in bulls if b[6] == 'A']
    # Check to see if we need to cull on number (count).
    if len(bulls) <= max_bulls:
        if debug:
            print '\t[cull_bulls]: No bulls culled in generation %s (bulls<max_bulls)' % generation
        return bulls, dead_bulls
    # If this culling is necessary then we need to update the records of the
    # culled bulls and move them into the dead_bulls list. We cull bulls on
    # TBV.
    else:
        # Now we're going to sort on TBV in ascending order
        bulls.sort(key=lambda x: x[9])
        n_culled = 0
        for b in bulls[0:len(bulls)-max_bulls]:
            b[6] = 'D'           # This bull is dead
            b[7] = 'N'           # Because there were too many of them
            b[8] = generation    # In the current generation
            dead_bulls.append(b)
            n_culled += 1
        bulls = bulls[len(bulls)-max_bulls:]
        if debug:
            print '\t[cull_bulls]: %s bulls culled because of excess population in generation %s ' \
                  '(bulls>max_bulls)' % (n_culled, generation)
        return bulls, dead_bulls


# Return a list of unique herd IDs from a list of animal records.


def get_unique_herd_list(animals, debug=False):

    """Return a list of unique herd IDs from a list of animal records.

    :param animals: A list of animal records.
    :type animals: list
    :param debug: Boolean. Activate/deactivate debugging messages.
    :type debug: bool
    :return: List of unique herd IDs.
    :rtype: list

    """

    herd_list = []
    for a in animals:
        if a[5] not in herd_list:
            herd_list.append(a[5])
    if debug:
        print '\t\t[get_unique_herd_list]: %s unique herds found' % len(herd_list)
    return herd_list


# Function for moving bulls from nucleus herds to multiplier herds.


def move_nucleus_bulls_to_multiplier(bulls, nucleus_bulls, generation, nucleus_bulls_to_move, move_rule='random',
                                     move_age=1, debug=True):

    """Move bulls from nucleus herds to multiplier herds.

    :param bulls: A list of live bull records.
    :type bulls: list
    :param nucleus_bulls: A list of live nucleus bull records.
    :type nucleus_bulls: list
    :param generation: The current generation in the simulation.
    :type generation: int
    :param nucleus_bulls_to_move: The total number of bulls to move from nucleus to multiplier herds.
    :type nucleus_bulls_to_move: int
    :param move_rule: The strategy used to move bulls ('random').
    :type move_rule: string
    :param move_age: Age cut-off for moving from nucleus to multipliers.
    :type move_age: int
    :param debug: Boolean. Activate/deactivate debugging messages.
    :type debug: bool
    :return: Lists of live multiplier and nucleus herd bulls.
    :rtype: list

    """

    if debug:
        print '\t[move_nucleus_bulls_to_multiplier]: Preparing to move %s bulls from nucleus to multiplier herds.' % \
            nucleus_bulls_to_move

    herd_list = get_unique_herd_list(bulls, debug)
    herd_list_queue = collections.deque(herd_list)
    nucleus_herd_list = get_unique_herd_list(nucleus_bulls, debug)

    # How many bulls will be moved into each herd? (We can't move fractional bulls, so this may result in
    # fewer bulls than desired being moved if the number of bulls isn't an even multiple of the number of
    # herds.
    move_per_herd = int(math.floor(float(nucleus_bulls_to_move) / float(len(herd_list))))
    if debug:
        print '\t[move_nucleus_bulls_to_multiplier]: %s nucleus bulls will be moved per multiplier herd.' % \
              move_per_herd

    # Are there enough nucleus bulls?
    if  len(nucleus_bulls) < nucleus_bulls_to_move:
        print '\t[move_nucleus_bulls_to_multiplier]: Fewer nucleus herd bulls (%s) available than needed for ' \
              'multiplier herds (%s)!' % (len(nucleus_bulls), nucleus_bulls_to_move)
    else:
        print '\t[move_nucleus_bulls_to_multiplier]: More nucleus herd bulls (%s) available than needed for ' \
              'multiplier herds (%s)!' % (len(nucleus_bulls), nucleus_bulls_to_move)

    # Get list of nucleus bulls to be moved
    move_list = []
    for nb in nucleus_bulls:
        if generation - nb[3] <= move_age:
            move_list.append(nb)
    if debug:
        print '\t[move_nucleus_bulls_to_multiplier]: %s animals in move_list' % len(move_list)

    # For now, randomly assign nucleus bulls to multiplier herds. I think that there coud be other schemes that
    # might make sense, too, but I'm not 100% sure yet.
    #if move_rule == 'random':
    random.shuffle(move_list)
    if len(move_list) > nucleus_bulls_to_move:
        if debug:
            print '\t[move_nucleus_bulls_to_multiplier]: move_list contains more bulls (%s) than needed for ' \
                'multiplier herds (%s), trimming' % ( len(move_list), move_per_herd*len(herd_list) )
        move_list = move_list[0:move_per_herd*len(herd_list)]

    # Loop over the list of nucleus herd bulls and change the herd IDs for the ones that are moving.
    for i in xrange(0,len(move_list)):
        if i % move_per_herd == 0:
            nh = herd_list_queue.pop()
        if debug:
            print '\t\t[move_nucleus_bulls_to_multiplier]: Moving bull %s from nucleus herd %s to multiplier ' \
                'herd %s' % (move_list[i][0], move_list[i][5], nh)
        move_list[i][5] = nh

    # Once the herd IDs have been changed we need to actually change the lists of nucleus and multiplier bulls
    # so that what we return reflects the animal movements.
    if debug:
        print '[move_nucleus_bulls_to_multiplier]: bulls contains %s animals before moving nucleus bulls' % len(bulls)
    for ml in move_list:
        bulls.append(ml)
    if debug:
        print '[move_nucleus_bulls_to_multiplier]: bulls contains %s animals after moving nucleus bulls' % len(bulls)

    if debug:
        print '[move_nucleus_bulls_to_multiplier]: nucleus_bulls contains %s animals before removing bulls' %\
              len(nucleus_bulls)
    nucleus_bulls[:] = [b for b in nucleus_bulls if b not in move_list]
    if debug:
        print '[move_nucleus_bulls_to_multiplier]: nucleus_bulls contains %s animals after removing bulls' %\
              len(nucleus_bulls)

    return bulls, nucleus_bulls


# Print a table showing how many animals of each age are in the population. Returns a
# dictionary of results. If the "show" parameter is True then print the table to
# the console.


def age_distn(animals, generation, show=True):

    """Print a table showing how many animals of each age are in the population.

    :param animals: A list of live animal records.
    :type animals: list
    :param generation: The current generation in the simulation.
    :type generation: int
    :param show: Boolean. Activate/deactivate printing of the age distribution.
    :type show: bool
    :return: Lists of live and dead cows.
    :rtype: dictionary
    """

    ages = {}
    for a in animals:
        age = generation - a[3]
        if age not in ages.keys():
            ages[age] = 0
        ages[age] += 1
    if show:
        keys = ages.keys()
        keys.sort()
        print '\tAnimal age distribution'
        for k in keys:
            print '\t%s:\t\t%s' % (k, ages[k])
    return ages


# This routine culls cows each generation. The rules used are:
# 1.  Cows cannot be more than 5 years old
# 2.  There is an [optional] involuntary cull at a user-specified rate 
# 3.  After that, cows are culled at random to get down to the maximum herd size
# 4.  Cows may be culled due to complications during the dehorning process (beef scenario)


def cull_cows(cows, dead_cows, generation, recessives, max_cows=0, culling_rate=0.0, debug=False):

    """Cull excess and old cows from the population.

    :param cows: A list of live cow records.
    :type cows: list
    :param dead_cows: A list of records of dead cows.
    :type dead_cows: list
    :param generation: The current generation in the simulation.
    :type generation: int
    :param max_cows: The maximum number of cows that can be alive at one time.
    :type max_cows: int
    :param culling_rate: The proportion of cows culled involuntarily each generation.
    :type culling_rate: float
    :param debug: Boolean. Activate/deactivate debugging messages.
    :type debug: bool
    :return: Lists of live and dead cows.
    :rtype: list
    """

    if debug:
        print '[cull_cows]: live cows: %s' % len(cows)
        print '[cull_cows]: dead cows: %s' % len(dead_cows)
    # 0 means keep all cows after age-related and involuntary culling
    if max_cows < 0:
        print "[cull_cows]: max_cows cannot be < 0! Setting to 0."
        max_cows = 0
    if debug:
        print "[cull_cows]: Computing age distribution."
        age_distn(cows, generation)
#    # Check calf_loss for permissible values
#    if dehorning_loss >= 0.0 and dehorning_loss <= 1.0:
#        pass
#    else:
#        if debug:
#            print '[cull_cows]: dehorning_loss has a value -- %s -- that is <0.0 or >1.0. Setting to 0.0.' % dehorning_loss
#            dehorning_loss = 0.0
    # This is the age cull
    n_culled = 0
    for c in cows:
        if (generation - c[3]) > 5:
            c[6] = 'D'            # This cow is dead
            c[7] = 'A'            # Because of her age
            c[8] = generation     # In the current generation
            dead_cows.append(c)   # Add it to the dead cows list
            n_culled += 1
    if debug: print '\t[cull_cows]: %s cows culled for age in generation %s' % (n_culled, generation)
    # Now we have to remove the dead animals from the cows list
    cows[:] = [c for c in cows if c[6] == 'A']
    # Now for the involuntary culling!
    if culling_rate > 0:
        n_culled = 0
        for c in cows:
            if random.uniform(0, 1) < culling_rate:
                c[6] = 'D'             # This cow is dead
                c[7] = 'I'             # Because of involuntary culling
                c[8] = generation      # In the current generation
                dead_cows.append(c)    # Add it to the dead cows list
                n_culled += 1
        if debug:
            print '\t[cull_cows]: %s cows involuntarily culled in generation %s' % (n_culled, generation)
    # Now we have to remove the dead animals from the cows list
    cows[:] = [c for c in cows if c[6] == 'A']
    # Now we're going to sort on TBV in ascending order
    #cows.sort(key=lambda x: x[9])
    # Instead of culling from only the low tail, we'll cull at random.
    random.shuffle(cows)
    # Check to see if we need to cull on number (count).
    if max_cows == 0:
        if debug:
            print '\t[cull_cows]: No cows were culled to maintain herd size in generation %s (max_cows=0)' % generation
        return cows, dead_cows
    elif len(cows) < max_cows:
        if debug:
            print '\t[cull_cows]: No cows were culled to maintain herd size in generation %s (n<=max_cows)' % generation
    #    return cows, dead_cows
    # If this culling is necessary then we need to update the records of the
    # culled bulls and move them into the dead_bulls list.
    else:
        c_diff = len(cows) - max_cows
        for c in cows[0:c_diff]:
            c[6] = 'D'           # This cow is dead
            c[7] = 'N'           # Because there were too many of them
            c[8] = generation    # In the current generation
            dead_cows.append(c)
        cows = cows[c_diff:]
        if debug: print '\t[cull_cows]: %s cows were culled to maintain herd size in generation %s (cows>max_cows)'\
                        % (c_diff, generation)

    # Now we have to remove the dead animals from the cows list
    cows[:] = [c for c in cows if c[6] == 'A']

    return cows, dead_cows


# Compute simple summary statistics of TBV for the list of animals passed in:
#    sample mean
#    min, max, and count
#    sample variance and standard deviation


def animal_summary(animals):

    """Compute simple summary statistics of TBV for the list of animals passed in.

    :param animals: A list of live animal records.
    :type animals: list
    :return: Sample size, minimum, maximum, mean, variance, and tandard deviation.
    :rtype: float
    """

    total = 0.
    count = 0.
    tmin = float('inf')
    tmax = float('-inf')
    sumx = 0.
    sumsq = 0.
    for a in animals:
        count += 1
        total = total + a[9]
        if a[9] < tmin:
            tmin = a[9]
        if a[9] > tmax:
            tmax = a[9]
        sumx = sumx + a[9]
        sumsq += a[9]**2
    if count == 0.:
        samplemean = -999.
        samplevar = -999.
        samplestd = -999.
    else:
        samplemean = total / count
        samplevar = (1 / (count-1)) * (sumsq - (sumx**2 / count))
        samplestd = math.sqrt(samplevar)
    return count, tmin, tmax, samplemean, samplevar, samplestd


# The easy way to determine the current MAF for each recessive is to count
# the number of copies of each "a" allele in the current population of live
# animals.
#
# cows              : A list of live cow records
# bulls             : A list of live bull records
# generation        : The current generation in the simulation
# recessives        : A Python list of recessives in the population
# freq_hist         : A dictionary of minor allele frequencies for each generation
# show_recessives   : When True, print summary information for each recessive.


def update_maf(cows, bulls, generation, recessives, freq_hist, show_recessives=False):

    """Determine minor allele freuencies for each recessive by allele counting.

    :param cows: A list of live cow records.
    :type cows: list
    :param bulls: A list of live bull records.
    :type bulls: list
    :param generation: The current generation in the simulation.
    :type generation: int
    :param recessives: A dictionary of recessives in the population.
    :type recessives: dictionary
    :param freq_hist: Minor allele frequencies for each generation.
    :type freq_hist: dictionary
    :param show_recessives: Boolean. Print summary information for each recessive.
    :type show_recessives: bool
    :return: List of recessives with updated frequencies and dictionary of frequencies.
    :rtype: list and dictionary
    """

    minor_allele_counts = []
    for rk in recessives.keys():
        minor_allele_counts.append(0)
    # Loop over the bulls list and count
    for b in bulls:
        for r in xrange(len(recessives.keys())):
            # A genotype code of 0 is a heterozygote (Aa), and a 1 is a homozygote (AA)
            if b[-1][r] == 0:
                minor_allele_counts[r] += 1
            # As of 06/02/2014 homozygous recessives aren't necessarily lethal, so
            # we need to make sure that we count them, too.
            if b[-1][r] == -1:
                minor_allele_counts[r] += 2
    # Loop over the cows list and count
    for c in cows:
        for r in xrange(len(recessives.keys())):
            # A genotype code of 0 is a heterozygote (Aa), and a 1 is a homozygote (AA)
            if c[-1][r] == 0:
                minor_allele_counts[r] += 1
            # As of 06/02/2014 homozygous recessives aren't necessarily lethal, so
            # we need to make sure that we count them, too.
            if c[-1][r] == -1:
                minor_allele_counts[r] += 2
    # Now we have to calculate the MAF for each recessive
    total_alleles = 2 * (len(cows) + len(bulls))
    freq_hist[generation] = []
    for rk, rv in recessives.iteritems():
        r = recessives.keys().index(rk)
        # r_freq is the frequency of the minor allele (a)
        r_freq = float(minor_allele_counts[r]) / float(total_alleles)
        # Is the recessive lethal? Yes?
        if rv['lethal'] == 1:
            # Compute the frequency of the AA and Aa genotypes
            denom = (1. - r_freq)**2 + (2 * r_freq * (1. - r_freq))
            f_dom = (1. - r_freq)**2 / denom
            f_het = (2 * r_freq * (1. - r_freq)) / denom
            if show_recessives:
                print
                print '\tRecessive %s (%s), generation %s:' % (r, rk, generation)
                print '\t\tminor alleles = %s\t\ttotal alleles = %s' % (minor_allele_counts[r], total_alleles)
                print '\t\tp = %s\t\tq = %s' % ((1. - r_freq), r_freq)
                print '\t\t  = %s\t\t  = %s' % ((1. - r_freq) - (1. - rv['frequency']),
                                                r_freq - rv['frequency'])
                print '\t\tf(AA) = %s\t\tf(Aa) = %s' % (f_dom, f_het)
        # Well, okay, so it's not.
        else:
            # Compute the frequency of the AA and Aa genotypes
            f_dom = (1. - r_freq)**2
            f_het = (2 * r_freq * (1. - r_freq))
            f_rec = r_freq**2
            if show_recessives:
                print
                print '\tThis recessive is ***NOT LETHAL***'
                print '\tRecessive %s (%s), generation %s:' % (r, rk, generation)
                print '\t\tminor alleles = %s\t\ttotal alleles = %s' % (minor_allele_counts[r], total_alleles)
                print '\t\tp = %s\t\tq = %s' % ((1. - r_freq), r_freq)
                print '\t\t  = %s\t\t  = %s' % ((1. - r_freq) - (1. - rv['frequency']),
                                                r_freq - rv['frequency'])
                print '\t\tf(AA) = %s\t\tf(Aa) = %s' % (f_dom, f_het)
                print '\t\tf(aa) = %s' % f_rec
        # Finally, update the recessives and history tables
        recessives[rk]['frequency'] = r_freq
        freq_hist[generation].append(r_freq)
    return recessives, freq_hist


def disposal_reasons(dead_bulls, dead_cows):

    """Produce a table showing the reasons that animals died.

\   :param dead_cows: A list of dead cow records.
    :type dead_cows: list
    :param dead_bulls: A list of dead bull records.
    :type dead_bulls: list
    :return: Nothing is returned from this function.
    :rtype: None
    """

    labels = ['animal', 'sire', 'dam', 'born', 'sex', 'herd', 'alive', 'term code', 'term date',
              'TBV', 'inbreeding', 'edited', 'n_edits', 'n_ets', 'genotype']
    df = pd.DataFrame.from_records(dead_bulls+dead_cows, columns=labels)
    print df.groupby(['sex', 'born', 'term code']).count()['animal']

    return


# We're going to go ahead and write files containing various pieces
# of information from the simulation.
def write_history_files(cows, bulls, dead_cows, dead_bulls, generation, filetag=''):

    """Write output files, including animal records, simulation parameters, and recessive information.

    :param cows: A list of live cow records.
    :type cows: list
    :param bulls: A list of live bull records.
    :type bulls: list
    :param dead_cows: A list of dead cow records.
    :type dead_cows: list
    :param dead_bulls: A list of dead bull records.
    :type dead_bulls: list
    :param generation: The current generation in the simulation.
    :type generation: int
    :param filetag: Added to file names to describe the analysis a file is associated with.
    :type filetag: string
    :return: Nothing is returned from this function.
    :rtype: None
    """

    # First, write the animal history files.
    cowfile = 'cows_history%s_%s.txt' % (filetag, generation)
    deadcowfile = 'dead_cows_history%s_%s.txt' % (filetag, generation)
    bullfile = 'bulls_history%s_%s.txt' % (filetag, generation)
    deadbullfile = 'dead_bulls_history%s_%s.txt' % (filetag, generation)
    # Column labels
    headerline = 'animal\tsire\tdam\tborn\tsex\therd\tstatus\tcause\tdied\tTBV\tinbreeding\tedited\tn edits\tn ETs\trecessives\n'
    # Cows
    ofh = file(cowfile, 'w')
    ofh.write(headerline)
    for c in cows:
        outline = ''
        for p in c:
            if len(outline) == 0:
                outline += '%s' % p
            else:
                outline += '\t%s' % p
        outline += '\n'
        ofh.write(outline)
    ofh.close()
    # Dead cows
    ofh = file(deadcowfile, 'w')
    ofh.write(headerline)
    for c in dead_cows:
        outline = ''
        for p in c:
            if len(outline) == 0:
                outline += '%s' % p
            else:
                outline += '\t%s' % p
        outline += '\n'
        ofh.write(outline)
    ofh.close()
    # Bulls
    ofh = file(bullfile, 'w')
    ofh.write(headerline)
    for b in bulls:
        outline = ''
        for p in b:
            if len(outline) == 0:
                outline += '%s' % p
            else:
                outline += '\t%s' % p
        outline += '\n'
        ofh.write(outline)
    ofh.close()
    # Dead bulls
    ofh = file(deadbullfile, 'w')
    ofh.write(headerline)
    for b in dead_bulls:
        outline = ''
        for p in b:
            if len(outline) == 0:
                outline += '%s' % p
            else:
                outline += '\t%s' % p
        outline += '\n'
        ofh.write(outline)
    ofh.close()


# Main loop for individual simulation scenarios.


def run_scenario(scenario='random', cow_mean=0., genetic_sd=200., bull_diff=1.5, polled_diff=[1.0,1.3],
                 gens=20, percent=0.10, base_bulls=500, base_cows=2500,
                 service_bulls=50, base_herds=100, max_bulls=1500, max_cows=7500, debug=False,
                 filetag='', recessives={}, max_matings=500, rng_seed=None, show_recessives=False,
                 history_freq='end', edit_prop=[0.0,0.0], edit_type='C', edit_trials=1,
                 embryo_trials=1, embryo_inbreeding=False, flambda=25., bull_criterion='polled',
                 bull_deficit='horned', base_polled='homo', carrier_penalty=False, bull_copies=4,
<<<<<<< HEAD
                 polled_parms=[0.0,0.0,0.0], bull_unique=False):
=======
                 polled_parms=[0.0,0.0,0.0], bull_unique=False, calf_loss=0.0,
                 dehorning_loss=0.0, culling_rate=0.0, check_all_parms=True, show_disposals=True,
                 use_nucleus=False, nucleus_cow_mean=200., nucleus_genetic_sd=200., nucleus_bull_diff=1.5,
                 nucleus_base_bulls=100, nucleus_base_cows=5000, nucleus_base_herds=10,
                 nucleus_service_bulls=15, nucleus_max_bulls=750, nucleus_max_cows=10000,
                 nucleus_max_matings=5000, nucleus_bulls_to_move=500, nucleus_filetag='',
                ):
>>>>>>> 82e990f8

    """Main loop for individual simulation scenarios.

    :param scenario: The mating strategy to use in the current scenario ('random'|'trunc'|'pryce').
    :type scenario: string
    :param cow_mean: Average base population cow TBV.
    :type cow_mean: float
    :param genetic_sd: Additive genetic SD of the simulated trait.
    :type genetic_sd: float
    :param bull_diff: Differential between base cows and bulls, in genetic SD.
    :type bull_diff: float
    :parm polled_diff: Difference between Pp and pp bulls, and PP and pp bulls, in genetic SD.
    :type polled_diff: List of floats
    :param gens: Total number of generations to run the simulation.
    :type gens: int
    :param percent: Percent of bulls to use as sires in the truncation mating scenario.
    :type percent: float
    :base_bulls: The number of bulls in the base population.
    :type base_bulls: int
    :param base_cows: The number of cows in the base population.
    :type base_cows: int
    :param service_bulls: The number of herd bulls to use in each herd each generation.
    :type service_bulls: int
    :param base_herds: The number of herds in the population.
    :type base_herds: int
    :param max_bulls: The maximum number of bulls that can be alive at one time.
    :type max_bulls: int
    :param max_cows: The maximum number of cows that can be alive at one time.
    :type max_cows: int
    :param debug: Boolean. Activate/deactivate debugging messages.
    :type debug: bool
    :param filetag: Added to file names to describe the analysis a file is associated with.
    :type filetag: string
    :param recessives: Dictionary of recessive alleles in the population.
    :type recessives: dictionary
    :param max_matings: The maximum number of matings permitted for each bull.
    :type max_matings: int
    :param show_recessives: Boolean. Print summary information for each recessive.
    :type show_recessives: bool
    :param history_freq: When 'end', save only files from final generation, else save every generation.
    :type history_freq: string
    :param edit_prop: The proportion of animals to edit based on TBV (e.g., 0.01 = 1 %).
    :type edit_prop: list
    :param edit_type: Tool used to edit genes: 'Z' = ZFN, 'T' = TALEN, 'C' = CRISPR, 'P' = no errors.
    :type edit_type: char
    :param edit_trials: The number of attempts to edit an embryo successfully (-1 = repeat until success).
    :type edit_trials: int
    :param embryo_trials: The number of attempts to transfer an edited embryo successfully (-1 = repeat until success).
    :type embryo_trials: int
    :param embryo_inbreeding: Write a file of coefficients of inbreeding for all possible bull-by-cow matings.
    :type embryo_inbreeding: boolean
    :param flambda: Decrease in economic merit (in US dollars) per 1% increase in inbreeding.
    :type flambda: float
    :param bull_criterion: Criterion used to select the group of bulls for mating.
    :type bull_criterion: string
    :param bull_deficit: Manner of handling too few bulls for matings: 'use_horned' or 'no_limit'.
    :type bull_deficit: string
    :param base_polled: Genotype of polled animals in the base population ('homo'|'het'|'both')
    :type base_polled: string
    :return: Nothing is returned from this function.
    :param carrier_penalty: Penalize carriers for carrying a copy of an undesirable allele (True), or not (False)
    :rtype carrier_penalty: bool
    :param bull_copies: Genotype of polled bulls selected for mating (0|1|2|4|5|6)
    :type bull_copies: integer
    :param polled_parms: Proportion of polled bulls, proportion of PP, and proportion of Pp bulls.
    :type polled_parms: list of floats
    :param calf_loss: Proportion of calves that die before they reach 1 year of age.
    :type calf_loss: float
    :param dehorning_loss: The proportion of cows that die during dehorning.
    :type dehorning_loss: float
    :param culling_rate: The proportion of cows culled involuntarily each generation.
    :type culling_rate: float
    :param check_all_parms: Perform a formal check on all parameters.
    :type check_all_parms: bool
    :param show_disposals: Print a summary of disposal reasons following the history_freq flag.
    :type show_disposals: bool
    :param use_nucleus: Create and use nucleus herds to propagate elite genetics
    :type use_nucleus: bool
    :param nucleus_cow_mean: Average nucleus cow TBV.
    :type nucleus_cow_mean: float
    :param nucleus_genetic_sd: Additive genetic SD of the simulated trait.
    :type nucleus_genetic_sd: float
    :param nucleus_bull_diff: Differential between nucleus cows and bulls, in genetic SD
    :type nucleus_bull_diff: float
    :param nucleus_base_bulls: Initial number of bulls in nucleus herds
    :type nucleus_base_bulls: int
    :param nucleus_base_cows: Initial number of cows in nucleus herds
    :type nucleus_base_cows: int
    :param nucleus_base_herds: Number of nucleus herds in the population
    :type nucleus_base_herds: int
    :param nucleus_service_bulls: Number of bulls to use in each nucleus herd each generation.
    :type nucleus_service_bulls: int
    :param nucleus_max_bulls: Maximum number of live bulls to keep each generation in nucleus herds
    :type nucleus_max_bulls: int
    :param nucleus_max_cows: Maximum number of live cows to keep each generation in nucleus herds
    :type nucleus_max_cows: int
    :param nucleus_max_matings: The maximum number of matings permitted for each nucleus herd bull
    :type nucleus_max_matings: int
    :param nucleus_bulls_to_move: The number of bulls to move from nucleus herds to the multiplier herds each year
    :type nucleus_bulls_to_move: int
    :param nucleus_filetag: Added to file names to describe the analysis a nucleus herd file is associated with.
    :type nucleus_filetag: string
    :rtype: None
    """

    # Initialize the PRNG.
    random.seed(rng_seed)

    # Before we do anything else, check the parameters
    if check_all_parms:
        check_result = check_parameters(scenario, cow_mean, genetic_sd, bull_diff, polled_diff, gens, percent, base_bulls,
                     base_cows, service_bulls, base_herds, max_bulls, max_cows, debug, filetag,
                     recessives, max_matings, rng_seed, show_recessives, history_freq, edit_prop,
                     edit_type, edit_trials, embryo_trials, embryo_inbreeding, flambda, bull_criterion,
                     bull_deficit, base_polled, carrier_penalty, bull_copies, polled_parms, bull_unique,
                     calf_loss, dehorning_loss, culling_rate, show_disposals, use_nucleus,
                     nucleus_cow_mean, nucleus_genetic_sd, nucleus_bull_diff, nucleus_base_bulls,
                     nucleus_base_cows, nucleus_base_herds, nucleus_service_bulls, nucleus_max_bulls,
                     nucleus_max_cows, nucleus_max_matings, nucleus_bulls_to_move, nucleus_filetag)
        if not check_result:
            print '[run_scenario]: Errors in simulation parameters, cannot continue, stopping program.'
            sys.exit(0)

    # This is the initial setup
    print '[run_scenario]: Setting-up the simulation at %s' % datetime.datetime.now().strftime("%Y-%m-%d %H:%M")
    cows, bulls, dead_cows, dead_bulls, freq_hist = create_base_population(cow_mean=cow_mean,
                                                                           genetic_sd=genetic_sd,
                                                                           bull_diff=bull_diff,
                                                                           polled_diff=polled_diff,
                                                                           base_bulls=base_bulls,
                                                                           base_cows=base_cows,
                                                                           base_herds=base_herds,
                                                                           recessives=recessives,
                                                                           rng_seed=rng_seed,
                                                                           base_polled=base_polled,
                                                                           polled_parms=polled_parms,
                                                                           debug=debug)

    # This is the set-up for nucleus herds
    if use_nucleus:
        nucleus_recessives = copy.copy(recessives)
        print '[run_scenario]: Setting-up nucleus herds at %s' % datetime.datetime.now().strftime("%Y-%m-%d %H:%M")
        nucleus_cows, nucleus_bulls, nucleus_dead_cows, nucleus_dead_bulls, nucleus_freq_hist = create_base_population(
            cow_mean=nucleus_cow_mean,
            genetic_sd=nucleus_genetic_sd,
            bull_diff=nucleus_bull_diff,
            polled_diff=polled_diff,
            base_bulls=nucleus_base_bulls,
            base_cows=nucleus_base_cows,
            base_herds=nucleus_base_herds,
            recessives=nucleus_recessives,
            rng_seed=rng_seed,
            base_polled=base_polled,
            polled_parms=polled_parms,
            debug=debug)

    # Get the MAF for each founder generation
    for g in xrange(-9,1,1):
        recessives, freq_hist = update_maf(cows, bulls, g, recessives, freq_hist, show_recessives)
        if use_nucleus:
            nucleus_recessives, nucleus_freq_hist = update_maf(nucleus_cows, nucleus_bulls, g, nucleus_recessives,
                                                               nucleus_freq_hist, show_recessives)

    # This is the start of the next generation
    for generation in xrange(1, gens+1):
        print '\n[run_scenario]: Beginning generation %s at %s' % (
            generation, datetime.datetime.now().strftime("%Y-%m-%d %H:%M"))

        # First, mate the animals, which creates new offspring
        print
        print '\tGeneration %s' % generation
        print '\t\t              \tLive\tLive \tLive \tDead\tDead \tDead'
        print '\t\t              \tCows\tBulls\tTotal\tCows\tBulls\tTotal'
        print '\t\tBefore mating:\t%s\t%s\t%s\t%s\t%s\t%s' % \
              (len(cows), len(bulls), len(cows)+len(bulls),
               len(dead_cows), len(dead_bulls),
               len(dead_cows)+len(dead_bulls))

        # If we're using nucleus herds, mate them, too
        if use_nucleus:
            print
            print '\tNucleus Herds Generation %s' % generation
            print '\t\t              \tLive\tLive \tLive \tDead\tDead \tDead'
            print '\t\t              \tNucl\tNucl \tNucl \tNucl\tNucl \tNucl'
            print '\t\t              \tCows\tBulls\tTotal\tCows\tBulls\tTotal'
            print '\t\tBefore mating:\t%s\t%s\t%s\t%s\t%s\t%s' % \
                  (len(nucleus_cows), len(nucleus_bulls), len(nucleus_cows) + len(nucleus_bulls),
                   len(nucleus_dead_cows), len(nucleus_dead_bulls),
                   len(nucleus_dead_cows) + len(nucleus_dead_bulls))

        # This is the code that handles the mating scenarios

        # Animals are mated at random with an [optional] limit on the number of matings
        # allowed to each bull.
        if scenario == 'random':
            print '\n[run_scenario]: Mating cows randomly at %s' % \
                  datetime.datetime.now().strftime("%Y-%m-%d %H:%M")
            cows, bulls, dead_cows, dead_bulls = random_mating(cows=cows,
                                                               bulls=bulls,
                                                               dead_cows=dead_cows,
                                                               dead_bulls=dead_bulls,
                                                               generation=generation,
                                                               generations=gens,
                                                               recessives=recessives,
                                                               max_matings=max_matings,
                                                               edit_prop=edit_prop,
                                                               edit_type=edit_type,
                                                               edit_trials=edit_trials,
                                                               embryo_trials=embryo_trials,
                                                               calf_loss=calf_loss,
                                                               dehorning_loss=dehorning_loss,
                                                               debug=debug,
                                                               )

            if use_nucleus:
                print '\n[run_scenario]: Mating nucleus cows randomly at %s' % \
                      datetime.datetime.now().strftime("%Y-%m-%d %H:%M")
                nucleus_cows, nucleus_bulls, nucleus_dead_cows, nucleus_dead_bulls = random_mating(
                    cows=nucleus_cows,
                    bulls=nucleus_bulls,
                    dead_cows=nucleus_dead_cows,
                    dead_bulls=nucleus_dead_bulls,
                    generation=generation,
                    generations=gens,
                    recessives=nucleus_recessives,
                    max_matings=nucleus_max_matings,
                    edit_prop=edit_prop,
                    edit_type=edit_type,
                    edit_trials=edit_trials,
                    embryo_trials=embryo_trials,
                    calf_loss=calf_loss,
                    dehorning_loss=dehorning_loss,
                    debug=debug,
                    )

        # Only the top "pct" of bulls, based on TBV, are mater randomly to the cow
        # population with no limit on the number of matings allowed. This is a simple
        # example of truncation selection.
        elif scenario == 'truncation':
            print '\n[run_scenario]: Mating cows using truncation selection at %s' % \
                  datetime.datetime.now().strftime("%Y-%m-%d %H:%M")
            cows, bulls, dead_cows, dead_bulls = truncation_mating(cows=cows,
                                                                   bulls=bulls,
                                                                   dead_cows=dead_cows,
                                                                   dead_bulls=dead_bulls,
                                                                   generation=generation,
                                                                   generations=gens,
                                                                   recessives=recessives,
                                                                   pct=percent,
                                                                   edit_prop=edit_prop,
                                                                   edit_type=edit_type,
                                                                   edit_trials=edit_trials,
                                                                   embryo_trials=embryo_trials,
                                                                   calf_loss=calf_loss,
                                                                   dehorning_loss=dehorning_loss,
                                                                   debug=debug,
                                                                   )

            if use_nucleus:
                print '\n[run_scenario]: Mating nucleus cows using truncation selection at %s' % \
                      datetime.datetime.now().strftime("%Y-%m-%d %H:%M")
                nucleus_cows, nucleus_bulls, nucleus_dead_cows, nucleus_dead_bulls = truncation_mating(
                    cows=nucleus_cows,
                    bulls=nucleus_bulls,
                    dead_cows=nucleus_dead_cows,
                    dead_bulls=nucleus_dead_bulls,
                    generation=generation,
                    generations=gens,
                    recessives=nucleus_recessives,
                    pct=percent,
                    edit_prop=edit_prop,
                    edit_type=edit_type,
                    edit_trials=edit_trials,
                    embryo_trials=embryo_trials,
                    calf_loss=calf_loss,
                    dehorning_loss = dehorning_loss,
                    debug=debug,
                    )

        # Bulls are mated to cows using a mate allocation strategy similar to that of
        # Pryce et al. (2012), in which the PA is discounted to account for decreased
        # fitness associated with increased rates of inbreeding. We're not using genomic
        # information in this study but we assume perfect pedigrees, so everything should
        # work out okay.
        elif scenario == 'pryce':
            print '\n[run_scenario]: Mating cows using Pryce\'s method at %s' % \
                  datetime.datetime.now().strftime("%Y-%m-%d %H:%M")
            cows, bulls, dead_cows, dead_bulls = pryce_mating(cows=cows,
                                                              bulls=bulls,
                                                              dead_cows=dead_cows,
                                                              dead_bulls=dead_bulls,
                                                              generation=generation,
                                                              generations=gens,
                                                              filetag=filetag,
                                                              recessives=recessives,
                                                              max_matings=max_matings,
                                                              base_herds=base_herds,
                                                              debug=debug,
                                                              penalty=False,
                                                              service_bulls=service_bulls,
                                                              edit_prop=edit_prop,
                                                              edit_type=edit_type,
                                                              edit_trials=edit_trials,
                                                              embryo_trials=embryo_trials,
                                                              flambda=flambda,
                                                              carrier_penalty=carrier_penalty,
                                                              bull_copies=bull_copies,
<<<<<<< HEAD
                                                              bull_unique=bull_unique)
=======
                                                              bull_unique=bull_unique,
                                                              calf_loss=calf_loss,
                                                              dehorning_loss = dehorning_loss,
                                                              )

            if use_nucleus:
                print '\n[run_scenario]: Mating nucleus cows using Pryce\'s method at %s' % \
                      datetime.datetime.now().strftime("%Y-%m-%d %H:%M")
                nucleus_cows, nucleus_bulls, nucleus_dead_cows, nucleus_dead_bulls = pryce_mating(
                    cows=nucleus_cows,
                    bulls=nucleus_bulls,
                    dead_cows=nucleus_dead_cows,
                    dead_bulls=nucleus_dead_bulls,
                    generation=generation,
                    generations=gens,
                    filetag=nucleus_filetag,
                    recessives=nucleus_recessives,
                    max_matings=nucleus_max_matings,
                    base_herds=nucleus_base_herds,
                    debug=debug,
                    penalty=False,
                    service_bulls=nucleus_service_bulls,
                    edit_prop=edit_prop,
                    edit_type=edit_type,
                    edit_trials=edit_trials,
                    embryo_trials=embryo_trials,
                    flambda=flambda,
                    carrier_penalty=carrier_penalty,
                    bull_copies=bull_copies,
                    bull_unique=bull_unique,
                    calf_loss=calf_loss,
                    dehorning_loss=dehorning_loss,
                    )
>>>>>>> 82e990f8

        # Bulls are mated to cows using a mate allocation strategy similar to that of
        # Pryce et al. (2012), in which the PA is discounted to account for decreased
        # fitness associated with increased rates of inbreeding. We're not using genomic
        # information in this study but we assume perfect pedigrees, so everything should
        # work out okay. In addition, the PA are adjusted to account for the effects of
        # the recessives carried by the parents.
        elif scenario == 'pryce_r':
            print '\n[run_scenario]: Mating cows using Pryce\'s method and accounting for recessives at %s' % \
                  datetime.datetime.now().strftime("%Y-%m-%d %H:%M")
            cows, bulls, dead_cows, dead_bulls = pryce_mating(cows=cows,
                                                              bulls=bulls,
                                                              dead_cows=dead_cows,
                                                              dead_bulls=dead_bulls,
                                                              generation=generation,
                                                              generations=gens,
                                                              filetag=filetag,
                                                              recessives=recessives,
                                                              max_matings=max_matings,
                                                              base_herds=base_herds,
                                                              debug=debug,
                                                              penalty=True,
                                                              service_bulls=service_bulls,
                                                              edit_prop=edit_prop,
                                                              edit_type=edit_type,
                                                              edit_trials=edit_trials,
                                                              embryo_trials=embryo_trials,
                                                              flambda=flambda,
                                                              carrier_penalty=carrier_penalty,
                                                              bull_copies=bull_copies,
<<<<<<< HEAD
                                                              bull_unique=bull_unique)
=======
                                                              bull_unique=bull_unique,
                                                              calf_loss=calf_loss,
                                                              dehorning_loss=dehorning_loss,
                                                              )

            if use_nucleus:
                print '\n[run_scenario]: Mating nucleus cows using Pryce\'s method and accounting for recessives at %s' % \
                      datetime.datetime.now().strftime("%Y-%m-%d %H:%M")
                nucleus_cows, nucleus_bulls, nucleus_dead_cows, nucleus_dead_bulls = pryce_mating(cows=nucleus_cows,
                                                                  bulls=nucleus_bulls,
                                                                  dead_cows=nucleus_dead_cows,
                                                                  dead_bulls=nucleus_dead_bulls,
                                                                  generation=generation,
                                                                  generations=gens,
                                                                  filetag=filetag,
                                                                  recessives=nucleus_recessives,
                                                                  max_matings=nucleus_max_matings,
                                                                  base_herds=nucleus_base_herds,
                                                                  debug=debug,
                                                                  penalty=True,
                                                                  service_bulls=nucleus_service_bulls,
                                                                  edit_prop=edit_prop,
                                                                  edit_type=edit_type,
                                                                  edit_trials=edit_trials,
                                                                  embryo_trials=embryo_trials,
                                                                  flambda=flambda,
                                                                  carrier_penalty=carrier_penalty,
                                                                  bull_copies=bull_copies,
                                                                  bull_unique=bull_unique,
                                                                  calf_loss=calf_loss,
                                                                  dehorning_loss=dehorning_loss,
                                                                  )
>>>>>>> 82e990f8

        # Mate cows to polled bulls whenever they're available.
        elif scenario == 'polled':
            print '\n[run_scenario]: Mating cows to polled bulls using Pryce\'s method at %s' % \
                  datetime.datetime.now().strftime("%Y-%m-%d %H:%M")
            cows, bulls, dead_cows, dead_bulls = pryce_mating(cows=cows,
                                                              bulls=bulls,
                                                              dead_cows=dead_cows,
                                                              dead_bulls=dead_bulls,
                                                              generation=generation,
                                                              generations=gens,
                                                              filetag=filetag,
                                                              recessives=recessives,
                                                              max_matings=max_matings,
                                                              base_herds=base_herds,
                                                              debug=debug,
                                                              penalty=False,
                                                              service_bulls=service_bulls,
                                                              edit_prop=edit_prop,
                                                              edit_type=edit_type,
                                                              edit_trials=edit_trials,
                                                              embryo_trials=embryo_trials,
                                                              flambda=flambda,
                                                              bull_criterion=bull_criterion,
                                                              bull_deficit=bull_deficit,
                                                              carrier_penalty=carrier_penalty,
                                                              bull_copies=bull_copies,
<<<<<<< HEAD
                                                              bull_unique=bull_unique)
=======
                                                              bull_unique=bull_unique,
                                                              calf_loss=calf_loss,
                                                              dehorning_loss=dehorning_loss,
                                                              )
>>>>>>> 82e990f8

        # Mate cows to polled bulls whenever they're available.
        elif scenario == 'polled_r':
            print '\n[run_scenario]: Mating cows to polled bulls using Pryce\'s method and accounting for recessives at %s' % \
                  datetime.datetime.now().strftime("%Y-%m-%d %H:%M")
            nucleus_cows, nucleus_bulls, nucleus_dead_cows, nucleus_dead_bulls = pryce_mating(
                cows=nucleus_cows,
                bulls=nucleus_bulls,
                dead_cows=nucleus_dead_cows,
                dead_bulls=nucleus_dead_bulls,
                generation=generation,
                generations=generations,
                filetag=nucleus_filetag,
                recessives=nucleus_recessives,
                max_matings=nucleus_max_matings,
                base_herds=nucleus_base_herds,
                debug=debug,
                penalty=True,
                service_bulls=nucleus_service_bulls,
                edit_prop=edit_prop,
                edit_type=edit_type,
                edit_trials=edit_trials,
                embryo_trials=embryo_trials,
                embryo_inbreeding=embryo_inbreeding,
                flambda=flambda,
                bull_criterion=bull_criterion,
                bull_deficit=bull_deficit,
                carrier_penalty=carrier_penalty,
                bull_copies=bull_copies,
                bull_unique=bull_unique,
                calf_loss=calf_loss,
                dehorning_loss=dehorning_loss,
                )

        # The default scenario is random mating.
        else:
            cows, bulls, dead_cows, dead_bulls = random_mating(cows=cows,
                                                               bulls=bulls,
                                                               dead_cows=dead_cows,
                                                               dead_bulls=dead_bulls,
                                                               generation=generation,
                                                               generations=generations,
                                                               recessives=recessives,
                                                               max_matings=max_matings,
                                                               edit_prop=edit_prop,
                                                               edit_type=edit_type,
                                                               calf_loss=calf_loss,
                                                               dehorning_loss=dehorning_loss,
                                                               debug=debug,
                                                               )


            if use_nucleus:
                nucleus_cows, nucleus_bulls, nucleus_dead_cows, nucleus_dead_bulls = random_mating(
                    cows=nucleus_cows,
                    bulls=nucleus_bulls,
                    dead_cows=nucleus_dead_cows,
                    dead_bulls=nucleus_dead_bulls,
                    generation=generation,
                    generations=generations,
                    recessives=nucleus_recessives,
                    max_matings=nucleus_max_matings,
                    edit_prop=edit_prop,
                    edit_type=edit_type,
                    calf_loss=calf_loss,
                    dehorning_loss=dehorning_loss,
                    debug=debug,
                    )

        # If we're using nucleus herds go ahead and move bulls from the nucleus to the multiplier herds.
        if use_nucleus:
            print '\t[run_scenario]: Moving nucleus bulls to multiplier herds at %s' % \
                  datetime.datetime.now().strftime("%Y-%m-%d %H:%M")
            move_nucleus_bulls_to_multiplier(bulls, nucleus_bulls, generation, nucleus_bulls_to_move, move_rule='equal',
                                             move_age=1, debug=True)

        # Now print some summary statistics.

        print
        print '\t\t             \tLive\tLive \tLive \tDead\tDead \tDead'
        print '\t\t             \tCows\tBulls\tTotal\tCows\tBulls\tTotal'
        print '\t\tAfter mating:\t%s\t%s\t%s\t%s\t%s\t%s' % (len(cows), len(bulls),
                                                             len(cows)+len(bulls), len(dead_cows),
                                                             len(dead_bulls), len(dead_cows)+len(dead_bulls))

        if use_nucleus:
            print
            print '\t\t             \tLive\tLive \tLive \tDead\tDead \tDead'
            print '\t\t             \tNucl\tNucl \tNucl \tNucl\tNucl \tNucl'
            print '\t\t             \tCows\tBulls\tTotal\tCows\tBulls\tTotal'
            print '\t\tAfter mating:\t%s\t%s\t%s\t%s\t%s\t%s' % (len(nucleus_cows), len(nucleus_bulls),
                                                                 len(nucleus_cows) + len(nucleus_bulls),
                                                                 len(nucleus_dead_cows),
                                                                 len(nucleus_dead_bulls),
                                                                 len(nucleus_dead_cows) + len(nucleus_dead_bulls))

        # Cull bulls
        print '\n[run_scenario]: Computing summary statistics for bulls before culling at %s' %\
              datetime.datetime.now().strftime("%Y-%m-%d %H:%M")
        bbull_count, bbull_min, bbull_max, bbull_mean, bbull_var, bbull_std = animal_summary(bulls)
        print '\n[run_scenario]: Culling bulls at %s' % datetime.datetime.now().strftime("%Y-%m-%d %H:%M")
        bulls, dead_bulls = cull_bulls(bulls, dead_bulls, generation, max_bulls, debug=debug)
        print '\n[run_scenario]: Computing summary statistics for bulls after culling at %s' %\
              datetime.datetime.now().strftime("%Y-%m-%d %H:%M")
        abull_count, abull_min, abull_max, abull_mean, abull_var, abull_std = animal_summary(bulls)

        if use_nucleus:
            print '\n[run_scenario]: Computing summary statistics for nucleus bulls before culling at %s' % \
                  datetime.datetime.now().strftime("%Y-%m-%d %H:%M")
            n_bbull_count, n_bbull_min, n_bbull_max, n_bbull_mean, n_bbull_var, n_bbull_std = animal_summary(nucleus_bulls)
            print '\n[run_scenario]: Culling nucleus bulls at %s' % datetime.datetime.now().strftime("%Y-%m-%d %H:%M")
            nucleus_bulls, nucleus_dead_bulls = cull_bulls(nucleus_bulls, nucleus_dead_bulls, generation,
                                                           nucleus_max_bulls, debug=debug)
            print '\n[run_scenario]: Computing summary statistics for nucleus bulls after culling at %s' % \
                  datetime.datetime.now().strftime("%Y-%m-%d %H:%M")
            n_abull_count, n_abull_min, n_abull_max, n_abull_mean, n_abull_var, n_abull_std = animal_summary(nucleus_bulls)

        # Cull cows
        print '\n[run_scenario]: Computing summary statistics for cows before culling at %s' % \
              datetime.datetime.now().strftime("%Y-%m-%d %H:%M")
        bcow_count, bcow_min, bcow_max, bcow_mean, bcow_var, bcow_std = animal_summary(cows)
        print '\n[run_scenario]: Culling cows at %s' % datetime.datetime.now().strftime("%Y-%m-%d %H:%M")
        cows, dead_cows = cull_cows(cows, dead_cows, generation, recessives, max_cows, culling_rate, debug)
        print '\n[run_scenario]: Computing summary statistics for cows after culling at %s' % \
              datetime.datetime.now().strftime("%Y-%m-%d %H:%M")
        acow_count, acow_min, acow_max, acow_mean, acow_var, acow_std = animal_summary(cows)

        if use_nucleus:
            print '\n[run_scenario]: Computing summary statistics for nucleus cows before culling at %s' % \
                  datetime.datetime.now().strftime("%Y-%m-%d %H:%M")
            n_bcow_count, n_bcow_min, n_bcow_max, n_bcow_mean, n_bcow_var, n_bcow_std = animal_summary(nucleus_cows)
            print '\n[run_scenario]: Culling nucleus cows at %s' % datetime.datetime.now().strftime("%Y-%m-%d %H:%M")
            nucleus_cows, nucleus_dead_cows = cull_cows(nucleus_cows, nucleus_dead_cows, generation, nucleus_recessives,
                                                        nucleus_max_cows, culling_rate, debug)
            print '\n[run_scenario]: Computing summary statistics for nucleus cows after culling at %s' % \
                  datetime.datetime.now().strftime("%Y-%m-%d %H:%M")
            n_acow_count, n_acow_min, n_acow_max, n_acow_mean, n_acow_var, n_acow_std = animal_summary(nucleus_cows)

        print
        print '\t\t              \tLive\tLive \tLive \tDead\tDead \tDead'
        print '\t\t              \tCows\tBulls\tTotal\tCows\tBulls\tTotal'
        print '\t\tAfter culling:\t%s\t%s\t%s\t%s\t%s\t%s' % (len(cows), len(bulls), len(cows)+len(bulls),
                                                              len(dead_cows), len(dead_bulls),
                                                              len(dead_cows)+len(dead_bulls))

        if use_nucleus:
            print
            print '\t\t              \tLive\tLive \tLive \tDead\tDead \tDead'
            print '\t\t              \tNucl\tNucl \tNucl \tNucl\tNucl \tNucl'
            print '\t\t              \tCows\tBulls\tTotal\tCows\tBulls\tTotal'
            print '\t\tAfter culling:\t%s\t%s\t%s\t%s\t%s\t%s' % (len(nucleus_cows), len(nucleus_bulls),
                                                                  len(nucleus_cows) + len(nucleus_bulls),
                                                                  len(nucleus_dead_cows), len(nucleus_dead_bulls),
                                                                  len(nucleus_dead_cows) + len(nucleus_dead_bulls))

        print
        print '\t\tSummary statistics for TBV'
        print '\t\t--------------------------'
        print '\t\t    \t    \tN\tMin\t\tMax\t\tMean\t\tStd'
        print '\t\tBull\tpre \t%s\t%s\t%s\t%s\t%s' % (int(bbull_count), bbull_min, bbull_max, bbull_mean, bbull_std)
        print '\t\tBull\tpost\t%s\t%s\t%s\t%s\t%s' % (int(abull_count), abull_min, abull_max, abull_mean, abull_std)
        print '\t\tCow \tpre \t%s\t%s\t%s\t%s\t%s' % (int(bcow_count), bcow_min, bcow_max, bcow_mean, bcow_std)
        print '\t\tCow \tpost\t%s\t%s\t%s\t%s\t%s' % (int(acow_count), acow_min, acow_max, acow_mean, acow_std)

        if use_nucleus:
            print
            print '\t\tSummary statistics for nucleus herd TBV'
            print '\t\t---------------------------------------'
            print '\t\t    \t    \tN\tMin\t\tMax\t\tMean\t\tStd'
            print '\t\tNucl bull\tpre \t%s\t%s\t%s\t%s\t%s' % (int(n_bbull_count), n_bbull_min, n_bbull_max,
                                                               n_bbull_mean, n_bbull_std)
            print '\t\tNucl bull\tpost\t%s\t%s\t%s\t%s\t%s' % (int(n_abull_count), n_abull_min, n_abull_max,
                                                               n_abull_mean, abull_std)
            print '\t\tNucl cow \tpre \t%s\t%s\t%s\t%s\t%s' % (int(n_bcow_count), n_bcow_min, n_bcow_max, n_bcow_mean,
                                                               bcow_std)
            print '\t\tNucl cow \tpost\t%s\t%s\t%s\t%s\t%s' % (int(n_acow_count), n_acow_min, n_acow_max, n_acow_mean,
                                                               acow_std)

        # Now update the MAF for the recessives in the population
        print '\n[run_scenario]: Updating minor allele frequencies at %s' %\
              datetime.datetime.now().strftime("%Y-%m-%d %H:%M")
        recessives, freq_hist = update_maf(cows, bulls, generation, recessives, freq_hist,
                                           show_recessives)
        if use_nucleus:
            print '\n[run_scenario]: Updating nucleus herd minor allele frequencies at %s' % \
                  datetime.datetime.now().strftime("%Y-%m-%d %H:%M")
            nucleus_recessives, nucleus_freq_hist = update_maf(nucleus_cows, nucleus_bulls, generation,
                                                               nucleus_recessives, nucleus_freq_hist,
                                                               show_recessives)

        # Write history files.
        print '\n[run_scenario]: Writing history files at %s' % datetime.datetime.now().strftime("%Y-%m-%d %H:%M")
        if history_freq == 'end' and generation == gens:
            write_history_files(cows, bulls, dead_cows, dead_bulls, generation, filetag)
            if use_nucleus:
                write_history_files(nucleus_cows, nucleus_bulls, nucleus_dead_cows, nucleus_dead_bulls,
                                    generation, nucleus_filetag)
            if show_disposals:
                print '\n[run_scenario]: Disposal reasons for multiplier herd animals.'
                disposal_reasons(dead_bulls, dead_cows)
                if use_nucleus:
                    print '\n[run_scenario]: Disposal reasons for nucleus herd animals.'
                    disposal_reasons(nucleus_dead_bulls, nucleus_dead_cows)

        elif history_freq == 'end' and generation != gens:
            pass

        else:
            write_history_files(cows, bulls, dead_cows, dead_bulls, generation, filetag)
            if use_nucleus:
                write_history_files(nucleus_cows, nucleus_bulls, nucleus_dead_cows, nucleus_dead_bulls,
                                    generation, nucleus_filetag)
            if show_disposals:
                print '\n[run_scenario]: Disposal reasons for multiplier herd animals.'
                disposal_reasons(dead_bulls, dead_cows)
                if use_nucleus:
                    print '\n[run_scenario]: Disposal reasons for nucleus herd animals.'
                    disposal_reasons(nucleus_dead_bulls, nucleus_dead_cows)

    # Save the simulation parameters so that we know what we did.
    outfile = 'simulation_parameters%s.txt' % filetag
    ofh = file(outfile, 'w')
    ofh.write('scenario              :\t%s\n' % scenario)
    ofh.write('filetag               :\t%s\n' % filetag)
    ofh.write('cow_mean              :\t%s\n' % cow_mean)
    ofh.write('genetic_sd            :\t%s\n' % genetic_sd)
    ofh.write('bull_diff             :\t%s\n' % bull_diff)
    ofh.write('polled_diff           :\n')
    ofh.write('                        %s\n' % polled_diff[0])
    ofh.write('                        %s\n' % polled_diff[1])
    ofh.write('polled_parms       :\n')
    ofh.write('        percent polled:    %s\n' % polled_parms[0])
    ofh.write('        percent PP:        %s\n' % polled_parms[1])
    ofh.write('        percent Pp:        %s\n' % polled_parms[2])
    ofh.write('percent               :\t%s\n' % percent)
    ofh.write('base bulls            :\t%s\n' % base_bulls)
    ofh.write('base cows             :\t%s\n' % base_cows)
    ofh.write('base herds            :\t%s\n' % base_herds)
    ofh.write('base polled           :\t%s\n' % base_polled)
    ofh.write('service bulls         :\t%s\n' % service_bulls)
    ofh.write('max bulls             :\t%s\n' % max_bulls)
    ofh.write('max cows              :\t%s\n' % max_cows)
    ofh.write('edit_prop (cows)      :\t%s\n' % edit_prop[1])
    ofh.write('edit_prop (bulls)     :\t%s\n' % edit_prop[0])
    ofh.write('edit_type             :\t%s\n' % edit_type)
    ofh.write('edit_trials           :\t%s\n' % edit_trials)
    ofh.write('embryo_trials         :\t%s\n' % embryo_trials)
    ofh.write('embryo_inbreeding     :\t%s\n' % embryo_inbreeding)
    ofh.write('show_recessives       :\t%s\n' % show_recessives)
    for rk, rv in recessives.iteritems():
        r = recessives.keys().index(rk)
        ofh.write('Base MAF  %s              :\t%s\n' % (r+1, rv['frequency']))
        ofh.write('Cost      %s              :\t%s\n' % (r+1, rv['value']))
        ofh.write('Lethal    %s              :\t%s\n' % (r+1, rv['lethal']))
        ofh.write('Name      %s              :\t%s\n' % (r + 1, rk))
        ofh.write('Edit      %s              :\t%s\n' % (r + 1, rv['edit']))
        ofh.write('Edit mode %s              :\t%s\n' % (r + 1, rv['edit_mode']))
    ofh.write('max_matings           :\t%s\n' % max_matings)
    ofh.write('Debug                 :\t%s\n' % debug)
    ofh.write('Filetag               :\t%s\n' % filetag)
    ofh.write('RNG seed              :\t%s\n' % rng_seed)
    ofh.write('history_freq          :\t%s\n' % history_freq)
    ofh.write('bull_deficit          :\t%s\n' % bull_deficit)
    ofh.write('bull_criterion        :\t%s\n' % bull_criterion)
    ofh.write('carrier_penalty       :\t%s\n' % carrier_penalty)
    ofh.write('bull_copies           :\t%s\n' % bull_copies)
    ofh.write('bull_unique           :\t%s\n' % bull_unique)
    ofh.write('calf_loss             :\t%s\n' % calf_loss)
    ofh.write('dehorning_loss        :\t%s\n' % dehorning_loss)
    ofh.write('culling_rate          :\t%s\n' % culling_rate)
    ofh.write('use_nucleus           :\t%s\n' % use_nucleus)
    ofh.write('nucleus_cow_mean      :\t%s\n' % nucleus_cow_mean)
    ofh.write('nucleus_genetic_sd    :\t%s\n' % nucleus_genetic_sd)
    ofh.write('nucleus_bull_diff     :\t%s\n' % nucleus_bull_diff)
    ofh.write('nucleus_base_bulls    :\t%s\n' % nucleus_base_bulls)
    ofh.write('nucleus_base_cows     :\t%s\n' % nucleus_base_cows)
    ofh.write('nucleus_base_herds    :\t%s\n' % nucleus_base_herds)
    ofh.write('nucleus_service_bulls :\t%s\n' % nucleus_service_bulls)
    ofh.write('nucleus_max_bulls     :\t%s\n' % nucleus_max_bulls)
    ofh.write('nucleus_max_cows      :\t%s\n' % nucleus_max_cows)
    ofh.write('nucleus_max_matings   :\t%s\n' % nucleus_max_matings)
    ofh.write('nucleus_bulls_to_move :\t%s\n' % nucleus_bulls_to_move)
    ofh.write('nucleus_filetag       :\t%s\n' % nucleus_filetag)
    ofh.close()

    # Save the allele frequency history
    outfile = 'minor_allele_frequencies%s.txt' % filetag
    ofh = file(outfile, 'w')
    for k, v in freq_hist.iteritems():
        outline = '%s' % k
        for frequency in v:
            outline += '\t%s' % frequency
        outline += '\n'
        ofh.write(outline)
    ofh.close()

    if use_nucleus:
        outfile = 'minor_allele_frequencies%s.txt' % nucleus_filetag
        ofh = file(outfile, 'w')
        for k, v in nucleus_freq_hist.iteritems():
            outline = '%s' % k
            for frequency in v:
                outline += '\t%s' % frequency
            outline += '\n'
            ofh.write(outline)
        ofh.close()

    # Now that we're done with the simulation let's go ahead and visualize the change in minor allele frequency
    fig = plt.figure()
    ax = fig.add_subplot(1, 1, 1)
    ax.set_ylim(0.0, 1.0)
    ax.set_title("Allele frequency change over time (%s)" % scenario)
    ax.set_xlabel("Generation")
    ax.set_ylabel("Allele frequency")
    x = freq_hist.keys()
    colors = itertools.cycle(['r', 'g', 'b', 'c', 'y', 'm', 'k'])
    markers = itertools.cycle(['o', 's', 'v'])
    for rk, rv in recessives.iteritems():
        r = recessives.keys().index(rk)
        y = []
        for v in freq_hist.values():
            y.append(v[r])
        ax.plot(x, y, color=colors.next(), marker=markers.next(), label=rk)
    ax.legend(loc='best')
    filename = "allele_frequency_plot%s.png" % filetag
    plt.savefig(filename, bbox_inches="tight")
    plt.clf()


# Print death codes in case you can't remember them all I know I can't)


def print_death_codes():
    print """Codes used to indicate reasons for animal death:
    \tA = Animal culled for age
    \tC = Animal died as a calf
    \tH = Animal died due to complications from dehorning
    \tI = Animal involuntarily culled
    \tN = Animal culled to maintain population size
    \tR = Animal killed by recessive genetic condition
    """


# Run checks on the parameters to make sure that they've been given plausible values.


def check_parameters(scenario, cow_mean, genetic_sd, bull_diff, polled_diff, gens, percent, base_bulls,
                     base_cows, service_bulls, base_herds, max_bulls, max_cows, debug, filetag,
                     recessives, max_matings, rng_seed, show_recessives, history_freq, edit_prop,
                     edit_type, edit_trials, embryo_trials, embryo_inbreeding, flambda, bull_criterion,
                     bull_deficit, base_polled, carrier_penalty, bull_copies, polled_parms, bull_unique,
                     calf_loss, dehorning_loss, culling_rate, show_disposals, use_nucleus,
                     nucleus_cow_mean, nucleus_genetic_sd, nucleus_bull_diff, nucleus_base_bulls,
                     nucleus_base_cows, nucleus_base_herds, nucleus_service_bulls, nucleus_max_bulls,
                     nucleus_max_cows, nucleus_max_matings, nucleus_bulls_to_move, nucleus_filetag):

    """Check simulation parameters to ensure they contain permissible values.

    :param scenario: The mating strategy to use in the current scenario ('random'|'trunc'|'pryce').
    :type scenario: string
    :param cow_mean: Average base population cow TBV.
    :type cow_mean: float
    :param genetic_sd: Additive genetic SD of the simulated trait.
    :type genetic_sd: float
    :param bull_diff: Differential between base cows and bulls, in genetic SD.
    :type bull_diff: float
    :parm polled_diff: Difference between Pp and pp bulls, and PP and pp bulls, in genetic SD.
    :type polled_diff: List of floats
    :param gens: Total number of generations to run the simulation.
    :type gens: int
    :param percent: Percent of bulls to use as sires in the truncation mating scenario.
    :type percent: float
    :base_bulls: The number of bulls in the base population.
    :type base_bulls: int
    :param base_cows: The number of cows in the base population.
    :type base_cows: int
    :param service_bulls: The number of herd bulls to use in each herd each generation.
    :type service_bulls: int
    :param base_herds: The number of herds in the population.
    :type base_herds: int
    :param max_bulls: The maximum number of bulls that can be alive at one time.
    :type max_bulls: int
    :param max_cows: The maximum number of cows that can be alive at one time.
    :type max_cows: int
    :param debug: Boolean. Activate/deactivate debugging messages.
    :type debug: bool
    :param filetag: Added to file names to describe the analysis a file is associated with.
    :type filetag: string
    :param recessives: Dictionary of recessive alleles in the population.
    :type recessives: dictionary
    :param max_matings: The maximum number of matings permitted for each bull.
    :type max_matings: int
    :param show_recessives: Boolean. Print summary information for each recessive.
    :type show_recessives: bool
    :param history_freq: When 'end', save only files from final generation, else save every generation.
    :type history_freq: string
    :param edit_prop: The proportion of animals to edit based on TBV (e.g., 0.01 = 1 %).
    :type edit_prop: list
    :param edit_type: Tool used to edit genes: 'Z' = ZFN, 'T' = TALEN, 'C' = CRISPR, 'P' = no errors.
    :type edit_type: char
    :param edit_trials: The number of attempts to edit an embryo successfully (-1 = repeat until success).
    :type edit_trials: int
    :param embryo_trials: The number of attempts to transfer an edited embryo successfully (-1 = repeat until success).
    :type embryo_trials: int
    :param embryo_inbreeding: Write a file of coefficients of inbreeding for all possible bull-by-cow matings.
    :type embryo_inbreeding: boolean
    :param flambda: Decrease in economic merit (in US dollars) per 1% increase in inbreeding.
    :type flambda: float
    :param bull_criterion: Criterion used to select the group of bulls for mating.
    :type bull_criterion: string
    :param bull_deficit: Manner of handling too few bulls for matings: 'use_horned' or 'no_limit'.
    :type bull_deficit: string
    :param base_polled: Genotype of polled animals in the base population ('homo'|'het'|'both')
    :type base_polled: string
    :return: Nothing is returned from this function.
    :param carrier_penalty: Penalize carriers for carrying a copy of an undesirable allele (True), or not (False)
    :rtype carrier_penalty: bool
    :param bull_copies: Genotype of polled bulls selected for mating (0|1|2|4|5|6)
    :type bull_copies: integer
    :param polled_parms: Proportion of polled bulls, proportion of PP, and proportion of Pp bulls.
    :type polled_parms: list of floats
    :param calf_loss: Proportion of calves that die before they reach 1 year of age.
    :type calf_loss: float
    :param dehorning_loss: The proportion of cows that die during dehorning.
    :type dehorning_loss: float
    :param culling_rate: The proportion of cows culled involuntarily each generation.
    :type culling_rate: float
    :param show_disposals: Print a summary of disposal reasons following the history_freq flag.
    :type show_disposals: bool
    :param use_nucleus: Create and use nucleus herds to propagate elite genetics
    :type use_nucleus: bool
    :param nucleus_cow_mean: Average nucleus cow TBV.
    :type nucleus_cow_mean: float
    :param nucleus_genetic_sd: Additive genetic SD of the simulated trait.
    :type nucleus_genetic_sd: float
    :param nucleus_bull_diff: Differential between nucleus cows and bulls, in genetic SD
    :type nucleus_bull_diff: float
    :param nucleus_base_bulls: Initial number of bulls in nucleus herds
    :type nucleus_base_bulls: int
    :param nucleus_base_cows: Initial number of cows in nucleus herds
    :type nucleus_base_cows: int
    :param nucleus_base_herds: Number of nucleus herds in the population
    :type nucleus_base_herds: int
    :param nucleus_service_bulls: Number of bulls to use in each nucleus herd each generation.
    :type nucleus_service_bulls: int
    :param nucleus_max_bulls: Maximum number of live bulls to keep each generation in nucleus herds
    :type nucleus_max_bulls: int
    :param nucleus_max_cows: Maximum number of live cows to keep each generation in nucleus herds
    :type nucleus_max_cows: int
    :param nucleus_max_matings: The maximum number of matings permitted for each nucleus herd bull
    :type nucleus_max_matings: int
    :param nucleus_bulls_to_move: The number of bulls to move from nucleus herds to the multiplier herds each year
    :type nucleus_bulls_to_move: int
    :param nucleus_filetag: Added to file names to describe the analysis a nucleus herd file is associated with.
    :type nucleus_filetag: string

    :rtype: None
    """

    # Setup Cerberus rules for validating parameters
    ge_schema = {
        'scenario': {'type': 'string', 'allowed': ['random', 'truncation', 'pryce', 'pryce_r',
                                                   'polled', 'polled_r']},
        'cow_mean': {'type': 'number'},
        'genetic_sd': {'type': 'number'},
        'bull_diff': {'type': 'number'},
        'polled_diff': {'type': 'list', 'minlength': 2, 'maxlength': 2, 'schema': {'type': 'number'}},
        'gens': {'type': 'integer', 'min': 0},
        'percent': {'type': 'float', 'min': 0.0, 'max': 1.0},
        'base_bulls': {'type': 'integer', 'min': 0},
        'base_cows': {'type': 'integer', 'min': 0},
        'service_bulls': {'type': 'integer', 'min': 0},
        'base_herds': {'type': 'integer', 'min': 0},
        'max_bulls': {'type': 'integer', 'min': 0},
        'max_cows': {'type': 'integer', 'min': 0},
        'debug': {'type': 'boolean'},
        'filetag': {'type': 'string', 'empty': True},
        'recessives': {'type': 'dict'},
        'max_matings': {'type': 'integer', 'min': 0},
        'rng_seed': {'type': ['string', 'integer']},
        'show_recessives': {'type': 'boolean'},
        'history_freq': {'type': 'string'},
        'edit_prop': {'type': 'list', 'minlength': 2, 'maxlength': 2,
                      'schema': {'type': 'float', 'min': 0.0, 'max': 1.0}},
        'edit_type': {'type': 'string', 'allowed': ['Z', 'T', 'C', 'P']},
        'edit_trials': {'type': 'integer', 'min': -1},
        'embryo_trials': {'type': 'integer', 'min': -1},
        'embryo_inbreeding': {'type': 'boolean'},
        'flambda': {'type': 'number'},
        'bull_criterion': {'type': 'string', 'allowed': ['polled', 'random']},
        'bull_deficit': {'type': 'string', 'allowed': ['use_horned', 'no_limit']},
        'base_polled': {'type': 'string', 'allowed': ['homo', 'het', 'both']},
        'carrier_penalty': {'type': 'boolean'},
        'bull_copies': {'type': 'integer'},
        'polled_parms': {'type': 'list', 'minlength': 3, 'maxlength': 3,
                      'schema': {'type': 'float', 'min': 0.0, 'max': 1.0}},
        'bull_unique': {'type': 'boolean'},
        'calf_loss': {'type': 'float', 'min': 0.0, 'max': 1.0},
        'dehorning_loss': {'type': 'float', 'min': 0.0, 'max': 1.0},
        'culling_rate': {'type': 'float', 'min': 0.0, 'max': 1.0},
        'show_disposals': {'type': 'boolean'},
        'use_nucleus': {'type': 'boolean'},
        'nucleus_cow_mean': {'type': 'number'},
        'nucleus_genetic_sd': {'type': 'number'},
        'nucleus_bull_diff': {'type': 'number'},
        'nucleus_base_bulls': {'type': 'integer', 'min': 0},
        'nucleus_base_cows': {'type': 'integer', 'min': 0},
        'nucleus_base_herds': {'type': 'integer', 'min': 0},
        'nucleus_service_bulls': {'type': 'integer', 'min': 0},
        'nucleus_max_bulls': {'type': 'integer', 'min': 0},
        'nucleus_max_cows': {'type': 'integer', 'min': 0},
        'nucleus_max_matings': {'type': 'integer', 'min': 0},
        'nucleus_bulls_to_move': {'type': 'integer', 'min': 0},
        'nucleus_filetag': {'type': 'string', 'empty': True},
    }

    ge_document = { 'scenario': scenario, 'cow_mean': cow_mean, 'genetic_sd': genetic_sd,
                    'bull_diff': bull_diff, 'polled_diff': polled_diff, 'gens': gens,
                    'percent': percent, 'base_bulls': base_bulls, 'base_cows': base_cows,
                    'service_bulls': service_bulls, 'base_herds': base_herds, 'max_bulls': max_bulls,
                    'max_cows': max_cows, 'debug': debug, 'filetag': filetag, 'recessives': recessives,
                    'max_matings': max_matings, 'rng_seed': rng_seed, 'show_recessives': show_recessives,
                    'history_freq': history_freq, 'edit_prop': edit_prop, 'edit_type': edit_type,
                    'edit_trials': edit_trials, 'embryo_trials': embryo_trials, 'embryo_inbreeding': embryo_inbreeding,
                    'flambda': flambda, 'bull_criterion': bull_criterion, 'bull_deficit': bull_deficit,
                    'base_polled': base_polled, 'carrier_penalty': carrier_penalty, 'bull_copies': bull_copies,
                    'polled_parms': polled_parms, 'bull_unique': bull_unique, 'calf_loss': calf_loss,
                    'dehorning_loss': dehorning_loss, 'culling_rate': culling_rate, 'show_disposals': show_disposals,
                    'use_nucleus': use_nucleus, 'nucleus_cow_mean': nucleus_cow_mean,
                    'nucleus_genetic_sd': nucleus_genetic_sd, 'nucleus_bull_diff': nucleus_bull_diff,
                    'nucleus_base_bulls': nucleus_base_bulls, 'nucleus_base_cows': nucleus_base_cows,
                    'nucleus_base_herds': nucleus_base_herds, 'nucleus_service_bulls': nucleus_service_bulls,
                    'nucleus_max_bulls': nucleus_max_bulls, 'nucleus_max_cows': nucleus_max_cows,
                    'nucleus_max_matings': nucleus_max_matings, 'nucleus_bulls_to_move': nucleus_bulls_to_move,
                    'nucleus_filetag': nucleus_filetag,
    }

    ge_validator = cerberus.Validator(ge_schema)
    ge_result = ge_validator(ge_document)
    if not ge_result:
        print '[check_parameters]: Validation failed, errors follow.'
        print '\n\tParameter\tError'
        print '\t' + '-'*60
        for ge_k, ge_v in ge_validator.errors.iteritems():
            print '\t%s\t%s' % ( ge_k, ge_v )
        print ''

    return ge_result

def jump():
    pass

if __name__ == '__main__':

    # Simulation parameters

    # -- Program Control Parameters
    debug =         True        # Activate (True) or deactivate (False) debugging messages
    rng_seed =      long(time.time()) + os.getpid() 	# Use the current time to generate the RNG seed so that we can recreate the
                                                        # simulation if we need/want to.
    #rng_seed = 419
    embryo_inbreeding = False   # Save file with embryo inbreeding (makes large files!!!)
    history_freq =  'gen'       # Only write history files at the end of the simulation, not every generation.
    show_recessives = False     # Show recessive frequencies after each round.
    check_all_parms = True      # Perform a formal check on all parameters.
    show_disposals = True       # Print the frequency of disposals by reason.
    filetag = '_testing'        # Label with which to append filenames for tracking different scenarios.


    # -- Base Population Parameters
    cow_mean =      0.       # Average base population cow TBV.
    genetic_sd =    200.     # Additive genetic SD of the simulated trait.
    bull_diff =     1.5      # Differential between base cows and bulls, in genetic SD
    base_bulls =    1750     # Initial number of founder bulls in the population
    base_cows =     35000    # Initial number of founder cows in the population
    base_herds =    200      # Number of herds in the population
    base_polled =   'both'   # Genotype of polled animals in the base population ('homo'|'het'|'both')
    polled_parms = [0.10,    # Proportion of polled bulls, proportion of PP, and proportion of Pp bulls.
                    0.18,
                    0.82]
    polled_diff =  [1.0,     # Differential between Pp and pp bulls, in genetic CD
                    1.3]     # Differential between PP and pp bulls, in genetic CD


    # -- Scenario Parameters
    service_bulls = 15       # Number of herd bulls to use in each herd each generation.
    max_bulls =     5000     # Maximum number of live bulls to keep each generation
    max_cows =      100000   # Maximum number of live cows to keep each generation
    percent =       0.10     # Proportion of bulls to use in the truncation mating scenario
    generations =   2        # How long to run the simulation
    max_matings =   5000     # The maximum number of matings permitted for each bull (5% of cows)
    bull_criterion = 'polled'      # How should the bulls be picked?
    bull_deficit =   'use_horned'  # Manner of handling too few polled bulls for matings: 'use_horned' or 'no_limit'.
    bull_unique = True       # Create unique bull portfolios, if possible, for each herd.
    bull_copies =   0        # Genotype of polled bulls selected for mating ('homo'|'het'|'both') # 4
    flambda =       25.      # Decrease in economic merit (in US dollars) per 1% increase in inbreeding.
    carrier_penalty = True   # Penalize carriers for carrying a copy of an undesirable allele (True), or not (False)
    calf_loss = 0.1          # Rate of calfhood mortality.
    dehorning_loss = 0.1     # Rate of mortality during dehorning.
    culling_rate = 0.0       # Involuntary culling rate for cows.


    # -- Nucleus Herd Parameters
    use_nucleus =   True           # Create and use nucleus herds to propagate elite genetics
    nucleus_cow_mean =      200.   # Average nucleus cow TBV.
    nucleus_genetic_sd =    200.   # Additive genetic SD of the simulated trait.
    nucleus_bull_diff =     1.5    # Differential between nucleus cows and bulls, in genetic SD
    nucleus_base_bulls =    100    # Initial number of bulls in nucleus herds
    nucleus_base_cows =     5000   # Initial number of cows in nucleus herds
    nucleus_base_herds =    10     # Number of nucleus herds in the population
    nucleus_service_bulls = 15     # Number of bulls to use in each nucleus herd each generation.
    nucleus_max_bulls =     750    # Maximum number of live bulls to keep each generation in nucleus herds
    nucleus_max_cows =      10000  # Maximum number of live cows to keep each generation in nucleus herds
    nucleus_max_matings =   5000   # The maximum number of matings permitted for each nucleus herd bull
    nucleus_bulls_to_move = 500    # The number of bulls to move from nucleus herds to the multiplier herds each year
    nucleus_filetag = '_nucleus_testing'    # Label with which to append filenames for tracking different scenarios


    # -- Gene Editing Parameters
    edit_prop =     [0.10, 0.01]   # The proportion of animals to edit based on TBV (e.g., 0.01 = 1 %),
                                   # the first value is for males and the second for females.
    edit_type =     'C'            # The type of tool used to edit genes -- 'Z' = ZFN, 'T' = TALEN,
                                   # 'C' = CRISPR, 'P' = perfect (no failures/only successes).
    edit_trials =   -1             # The number of attempts to edit an embryo successfully (-1 = repeat until success).
    embryo_trials = -1             # The number of attempts to transfer an edited embryo successfully(-1 = repeat until success).


    # -- Definition of Recessives in the Population
    # Recessives are stored in a list of lists. The first value in each list is the minor allele frequency in the base
    # population, and the second number is the economic value of the minor allele. If the economic value is $20, that
    # means that the value of an affected homozygote is -$20. The third value in the record indicates if the recessive
    # is lethal (0) or non-lethal (0). The fourth value is a label that is not used for any calculations. The fifth
    # value is  a flag which indicates a gene should be left in its original state (0) or edited (1). The sixth value
    # indicates the type of change ("D" = deactivation/knock-out, "A" = addition/insertion, "O" = use the same values
    # as pre-August 30 versions of the program) needed to edit the allele.
    # recessives = [
    #     [0.0276, 150, 1, 'Brachyspina', 1, 'A'],
    #     [0.0192,  40, 1, 'HH1', 1, 'A'],
    #     [0.0166,  40, 1, 'HH2', 1, 'A'],
    #     [0.0295,  40, 1, 'HH3', 1, 'A'],
    #     [0.0037,  40, 1, 'HH4', 1, 'A'],
    #     [0.0222,  40, 1, 'HH5', 1, 'A'],
    #     [0.0025, 150, 1, 'BLAD', 1, 'A'],
    #     [0.0137,  70, 1, 'CVM', 1, 'A'],
    #     [0.0001,  40, 1, 'DUMPS', 1, 'A'],
    #     [0.0007, 150, 1, 'Mulefoot', 1, 'A'],
    #     [0.9929,  40, 0, 'Horned', 1, 'D'],
    #     [0.0542, -20, 0, 'Red', 0, 'D'],
    # ]

    recessives = {
        'Horned': {'frequency': 0.9929, 'value': 40, 'lethal': 0, 'edit': 1, 'edit_mode': 'D'},
    }

    # Alternatively, you can read the recessive information from a file.
    #with open('../recessives.config','r') as inf:
    #    default_recessives = ast.literal_eval(inf.read())
    # recessives = copy.deepcopy(default_recessives)


    run_scenario(scenario='polled_r',
                 cow_mean=cow_mean,
                 genetic_sd=genetic_sd,
                 bull_diff=bull_diff,
                 polled_diff=polled_diff,
                 gens=generations,
                 percent=percent,
                 base_bulls=base_bulls,
                 base_cows=base_cows,
                 service_bulls=service_bulls,
                 base_herds=base_herds,
                 max_bulls=max_bulls,
                 max_cows=max_cows,
                 debug=debug,
                 filetag=filetag,
                 recessives=recessives,
                 max_matings=max_matings,
                 rng_seed=rng_seed,
                 show_recessives=show_recessives,
                 history_freq=history_freq,
                 edit_prop=edit_prop,
                 edit_type=edit_type,
                 edit_trials=edit_trials,
                 embryo_trials=embryo_trials,
                 embryo_inbreeding=embryo_inbreeding,
                 flambda=flambda,
                 bull_criterion=bull_criterion,
                 bull_deficit=bull_deficit,
                 base_polled = base_polled,
                 carrier_penalty=carrier_penalty,
                 bull_copies=bull_copies,
                 polled_parms=polled_parms,
<<<<<<< HEAD
                 bull_unique=bull_unique)
=======
                 bull_unique=bull_unique,
                 calf_loss=calf_loss,
                 dehorning_loss=dehorning_loss,
                 culling_rate=culling_rate,
                 check_all_parms=check_all_parms,
                 use_nucleus=use_nucleus,
                 nucleus_cow_mean=nucleus_cow_mean,
                 nucleus_genetic_sd=nucleus_genetic_sd,
                 nucleus_bull_diff=nucleus_bull_diff,
                 nucleus_base_bulls=nucleus_base_bulls,
                 nucleus_base_cows=nucleus_base_cows,
                 nucleus_base_herds=nucleus_base_herds,
                 nucleus_service_bulls=nucleus_service_bulls,
                 nucleus_max_bulls=nucleus_max_bulls,
                 nucleus_max_cows=nucleus_max_cows,
                 nucleus_max_matings=nucleus_max_matings,
                 nucleus_bulls_to_move=nucleus_bulls_to_move,
                 nucleus_filetag=nucleus_filetag,
                 )
>>>>>>> 82e990f8
<|MERGE_RESOLUTION|>--- conflicted
+++ resolved
@@ -836,36 +836,15 @@
                   datetime.datetime.now().strftime("%Y-%m-%d %H:%M")
         polled_sire_count_message = True
         fetch_recessives_message = True
-<<<<<<< HEAD
-        if debug and bull_unique:
-            print '\t[compute_inbreeding]: bull_unique = %s, initializing bull_used[].' % ( bull_unique )
-=======
         # bull_used is a list of the IDs of the bulls that have been used so far.
->>>>>>> 82e990f8
         bull_used = []
         for herd in xrange(base_herds):
             bull_portfolio[herd] = []
             cow_portfolio[herd] = []
 
-            if debug and len(bull_used) == 0:
-                debug_bull_used = True
-            else:
-                debug_bull_used = False
-
             herd_bulls = get_herd_bulls(bulls, recessives, bull_criterion, bull_deficit,
                                         polled_sire_count_message, bull_copies,
                                         bull_unique, bull_used,
-<<<<<<< HEAD
-                                        fetch_recessives_message, debug)
-
-            if bull_unique:
-                bull_used.append(herd_bulls)
-                if debug:
-                    print '\t\t[compute_inbreeding]: Portfolio for herd %s: %s' % ( herd, [b for b in bull_used] )
-
-            if debug_bull_used:
-                print '\t[compute_inbreeding]: %s unique herd bulls used to mate herd %s!' % ( len(bull_used), herd )
-=======
                                         fetch_recessives_message,
                                         base_herds, service_bulls, debug)
             # The list of bulls used is updated here and passed back into get_herd_bulls() when
@@ -873,7 +852,6 @@
             bull_used += [b[0] for b in herd_bulls]
             if debug and bull_unique:
                 print '\t\t[compute_inbreeding]: Herd %s portfolio: %s' % ( herd, [b[0] for b in herd_bulls] )
->>>>>>> 82e990f8
 
             polled_sire_count_message = False
             fetch_recessives_message = False
@@ -1124,23 +1102,6 @@
                         print '\t[get_herd_bulls]: There aren\'t enough bulls in the population to breed all herds ' \
                               'to a unique portfolio of bulls! There are %s, but %s are needed!' % ( len(bulls),
                                                                                                      bull_needed )
-<<<<<<< HEAD
-                    # Select the first service_bulls animals from mating_bulls that have not yet been used for
-                    # mating to any herd.
-                    herd_bulls = [bull for bull in mating_bulls if bull.split(',')[0]] not in bull_used][0:service_bulls]
-                    bull_used.append([hb.split(',')[0] for hb in herd_bulls])
-                    # If there aren't enough bulls yet, sample more bulls from mating_bulls, allowing the re-use of
-                    # bulls.
-                    if len(herd_bulls) < service_bulls:
-                        more_bulls = [bull for bull in mating_bulls if bull.split(',')[0]] not in herd_bulls]
-                        herd_bulls = herd_bulls + more_bulls[0:(service_bulls - len(herd_bulls) + 1)]
-                        bull_used.append([hb.split(',')[0] for hb in more_bulls[0:(service_bulls - len(herd_bulls) + 1)]])
-                    # If there still aren't enough bulls yet to complete the portfolio, randomly sample other_bulls.
-                    if len(herd_bulls) < service_bulls:
-                        herd_bulls = mating_bulls + other_bulls[0:(service_bulls - len(mating_bulls) + 1)]
-                        #bull_used = bull_used + other_bulls[0:(service_bulls - len(mating_bulls) + 1)]
-                        bull_used.append([hb.split(',')[0] for hb in more_bulls[0:(service_bulls - len(mating_bulls) + 1)]])
-=======
                     # Select bulls from mating_bulls that have not yet been used for mating to this herd.'
                     herd_bulls = [b for b in mating_bulls if b[0] not in bull_used][0:service_bulls-1]
                     #bull_used.append(herd_bulls)
@@ -1153,7 +1114,6 @@
                     # If there still aren't enough bulls yet to complete the portfolio, randomly sample other_bulls.
                     if len(herd_bulls) < service_bulls:
                         herd_bulls = mating_bulls + other_bulls[0:(service_bulls - len(mating_bulls) + 1)]
->>>>>>> 82e990f8
                 # We can re-use bulls, so don't worry about uniqueness.
                 else:
                     herd_bulls = mating_bulls + other_bulls[0:(service_bulls - len(mating_bulls) + 1)]
@@ -1161,24 +1121,12 @@
                 # We're not using horned bulls to make up a deficit in the number of polled bulls, but we do want
                 # to restrict to unique bulls for each herd, if possible.
                 if bull_unique:
-<<<<<<< HEAD
-                    herd_bulls = [bull for bull in mating_bulls if bull.split(',')[0]] not in bull_used][0:service_bulls]
-                    bull_used.append([hb.split(',')[0] for hb in herd_bulls])
-                    # If there aren't enough bulls yet, sample more bulls from mating_bulls, allowing the re-use of
-                    # bulls.
-                    if len(herd_bulls) < service_bulls:
-                        more_bulls = [bull for bull in mating_bulls if bull.split(',')[0]] not in herd_bulls]
-                        herd_bulls = herd_bulls + more_bulls[0:(service_bulls - len(herd_bulls) + 1)]
-                        #bull_used = bull_used + more_bulls[0:(service_bulls - len(herd_bulls) + 1)]
-                        bull_used.append([hb.split(',')[0] for hb in more_bulls[0:(service_bulls - len(herd_bulls) + 1)]])
-=======
                     herd_bulls = [b for b in mating_bulls if b[0] not in bull_used][0:service_bulls-1]
                     # If there aren't enough bulls yet, sample more bulls from mating_bulls, allowing the re-use of
                     # bulls.
                     if len(herd_bulls) < service_bulls:
                         more_bulls = [b for b in mating_bulls if b not in herd_bulls]
                         herd_bulls = herd_bulls + more_bulls[0:(service_bulls - len(herd_bulls) + 1)]
->>>>>>> 82e990f8
                 # We're not using horned bulls to make up a deficit in the number of polled bulls, and we don't
                 # require unique bulls for each herd.
                 else:
@@ -1188,25 +1136,14 @@
         else:
             # Use unique bulls, if possible.
             if bull_unique:
-<<<<<<< HEAD
-                herd_bulls = [bull for bull in mating_bulls if bull.split(',')[0]] not in bull_used][0:service_bulls]
-                #bull_used.append(herd_bulls)
-                bull_used.append([hb.split(',')[0] for hb in herd_bulls])
-=======
                 #print mating_bulls[0][0]
                 #sys.exit(0)
                 herd_bulls = [b for b in mating_bulls if b[0] not in bull_used][0:service_bulls-1]
->>>>>>> 82e990f8
                 # If there aren't enough bulls yet, sample more bulls from mating_bulls, allowing the re-use of
                 # bulls.
                 if len(herd_bulls) < service_bulls:
-                    more_bulls = [bull for bull in mating_bulls if bull.split(',')[0]] not in herd_bulls]
+                    more_bulls = [bull for bull in mating_bulls if bull not in herd_bulls]
                     herd_bulls = herd_bulls + more_bulls[0:(service_bulls - len(herd_bulls) + 1)]
-<<<<<<< HEAD
-                    #bull_used = bull_used + more_bulls[0:(service_bulls - len(herd_bulls) + 1)]
-                    bull_used.append([hb.split(',')[0] for hb in more_bulls[0:(service_bulls - len(herd_bulls) + 1)]])
-=======
->>>>>>> 82e990f8
             # We don't care about unique bulls for each herd, re-use is okay.
             else:
                 herd_bulls = mating_bulls[0:service_bulls + 1]  # Select 20% at random
@@ -2701,9 +2638,6 @@
                  history_freq='end', edit_prop=[0.0,0.0], edit_type='C', edit_trials=1,
                  embryo_trials=1, embryo_inbreeding=False, flambda=25., bull_criterion='polled',
                  bull_deficit='horned', base_polled='homo', carrier_penalty=False, bull_copies=4,
-<<<<<<< HEAD
-                 polled_parms=[0.0,0.0,0.0], bull_unique=False):
-=======
                  polled_parms=[0.0,0.0,0.0], bull_unique=False, calf_loss=0.0,
                  dehorning_loss=0.0, culling_rate=0.0, check_all_parms=True, show_disposals=True,
                  use_nucleus=False, nucleus_cow_mean=200., nucleus_genetic_sd=200., nucleus_bull_diff=1.5,
@@ -2711,7 +2645,6 @@
                  nucleus_service_bulls=15, nucleus_max_bulls=750, nucleus_max_cows=10000,
                  nucleus_max_matings=5000, nucleus_bulls_to_move=500, nucleus_filetag='',
                 ):
->>>>>>> 82e990f8
 
     """Main loop for individual simulation scenarios.
 
@@ -3019,9 +2952,6 @@
                                                               flambda=flambda,
                                                               carrier_penalty=carrier_penalty,
                                                               bull_copies=bull_copies,
-<<<<<<< HEAD
-                                                              bull_unique=bull_unique)
-=======
                                                               bull_unique=bull_unique,
                                                               calf_loss=calf_loss,
                                                               dehorning_loss = dehorning_loss,
@@ -3055,7 +2985,6 @@
                     calf_loss=calf_loss,
                     dehorning_loss=dehorning_loss,
                     )
->>>>>>> 82e990f8
 
         # Bulls are mated to cows using a mate allocation strategy similar to that of
         # Pryce et al. (2012), in which the PA is discounted to account for decreased
@@ -3086,9 +3015,6 @@
                                                               flambda=flambda,
                                                               carrier_penalty=carrier_penalty,
                                                               bull_copies=bull_copies,
-<<<<<<< HEAD
-                                                              bull_unique=bull_unique)
-=======
                                                               bull_unique=bull_unique,
                                                               calf_loss=calf_loss,
                                                               dehorning_loss=dehorning_loss,
@@ -3121,7 +3047,6 @@
                                                                   calf_loss=calf_loss,
                                                                   dehorning_loss=dehorning_loss,
                                                                   )
->>>>>>> 82e990f8
 
         # Mate cows to polled bulls whenever they're available.
         elif scenario == 'polled':
@@ -3149,14 +3074,10 @@
                                                               bull_deficit=bull_deficit,
                                                               carrier_penalty=carrier_penalty,
                                                               bull_copies=bull_copies,
-<<<<<<< HEAD
-                                                              bull_unique=bull_unique)
-=======
                                                               bull_unique=bull_unique,
                                                               calf_loss=calf_loss,
                                                               dehorning_loss=dehorning_loss,
                                                               )
->>>>>>> 82e990f8
 
         # Mate cows to polled bulls whenever they're available.
         elif scenario == 'polled_r':
@@ -3849,9 +3770,6 @@
                  carrier_penalty=carrier_penalty,
                  bull_copies=bull_copies,
                  polled_parms=polled_parms,
-<<<<<<< HEAD
-                 bull_unique=bull_unique)
-=======
                  bull_unique=bull_unique,
                  calf_loss=calf_loss,
                  dehorning_loss=dehorning_loss,
@@ -3870,5 +3788,4 @@
                  nucleus_max_matings=nucleus_max_matings,
                  nucleus_bulls_to_move=nucleus_bulls_to_move,
                  nucleus_filetag=nucleus_filetag,
-                 )
->>>>>>> 82e990f8
+                 )